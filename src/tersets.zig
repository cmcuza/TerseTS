--- conflicted
+++ resolved
@@ -22,11 +22,8 @@
 const swing_slide_filter = @import("functional/swing_slide_filter.zig");
 const sim_piece = @import("functional/sim_piece.zig");
 const piecewise_histogram = @import("functional/histogram_compression.zig");
-<<<<<<< HEAD
 const abc_linear_compression = @import("functional/abc_linear_compression.zig");
-=======
 const vw = @import("line_simplification/visvalingam_whyatt.zig");
->>>>>>> 49c4cc55
 
 /// The errors that can occur in TerseTS.
 pub const Error = error{
@@ -49,11 +46,8 @@
     SimPiece,
     PiecewiseConstantHistogram,
     PiecewiseLinearHistogram,
-<<<<<<< HEAD
     ABCLinearApproximation,
-=======
     VisvalingamWhyatt,
->>>>>>> 49c4cc55
 };
 
 /// Compress `uncompressed_values` within `error_bound` using `method` and returns the results
@@ -132,13 +126,16 @@
                 error_bound,
             );
         },
-<<<<<<< HEAD
         .ABCLinearApproximation => {
             try abc_linear_compression.compress(
-=======
+                uncompressed_values,
+                &compressed_values,
+                allocator,
+                error_bound,
+            );
+        },
         .VisvalingamWhyatt => {
             try vw.compress(
->>>>>>> 49c4cc55
                 uncompressed_values,
                 &compressed_values,
                 allocator,
@@ -186,13 +183,11 @@
         .PiecewiseLinearHistogram => {
             try piecewise_histogram.decompressPWLH(compressed_values_slice, &decompressed_values);
         },
-<<<<<<< HEAD
         .ABCLinearApproximation => {
             try abc_linear_compression.decompress(compressed_values_slice, &decompressed_values);
-=======
+        },
         .VisvalingamWhyatt => {
             try vw.decompress(compressed_values_slice, &decompressed_values);
->>>>>>> 49c4cc55
         },
     }
 
