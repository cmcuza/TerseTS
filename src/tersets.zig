--- conflicted
+++ resolved
@@ -52,12 +52,9 @@
     PiecewiseLinearHistogram,
     ABCLinearApproximation,
     VisvalingamWhyatt,
-<<<<<<< HEAD
-    MixPiece,
-=======
     SlidingWindow,
     BottomUp,
->>>>>>> c63fb8ee
+    MixPiece,
 };
 
 /// Compress `uncompressed_values` within `error_bound` using `method` and returns the results
