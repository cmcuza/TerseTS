// Copyright 2024 TerseTS Contributors
//
// Licensed under the Apache License, Version 2.0 (the "License");
// you may not use this file except in compliance with the License.
// You may obtain a copy of the License at
//
//     http://www.apache.org/licenses/LICENSE-2.0
//
// Unless required by applicable law or agreed to in writing, software
// distributed under the License is distributed on an "AS IS" BASIS,
// WITHOUT WARRANTIES OR CONDITIONS OF ANY KIND, either express or implied.
// See the License for the specific language governing permissions and
// limitations under the License.

//! Provides a Zig API for TerseTS.

const std = @import("std");
const Allocator = std.mem.Allocator;
const ArrayList = std.ArrayList;

<<<<<<< HEAD
const poor_mans_compression = @import("functional_approximation/poor_mans_compression.zig");
const swing_slide_filter = @import("functional_approximation/swing_slide_filter.zig");
const sim_piece = @import("functional_approximation/sim_piece.zig");
const abc_approximation = @import("functional_approximation/abc_linear_approximation.zig");
const piecewise_histogram = @import("histogram_representation/constant_linear_representation.zig");
=======
const poor_mans_compression = @import("functional/poor_mans_compression.zig");
const swing_slide_filter = @import("functional/swing_slide_filter.zig");
const sim_piece = @import("functional/sim_piece.zig");
const mix_piece = @import("functional/mix_piece.zig");
const piecewise_histogram = @import("functional/histogram_compression.zig");
const abc_linear_compression = @import("functional/abc_linear_compression.zig");
>>>>>>> ce29ae97
const vw = @import("line_simplification/visvalingam_whyatt.zig");
const sliding_window = @import("line_simplification/sliding_window.zig");
const bottom_up = @import("line_simplification/bottom_up.zig");

/// The errors that can occur in TerseTS.
pub const Error = error{
    UnknownMethod,
    UnsupportedInput,
    UnsupportedErrorBound,
    ItemNotFound,
    OutOfMemory,
    EmptyConvexHull,
    EmptyQueue,
};

/// The compression methods in TerseTS.
pub const Method = enum {
    PoorMansCompressionMidrange,
    PoorMansCompressionMean,
    SwingFilter,
    SwingFilterDisconnected,
    SlideFilter,
    SimPiece,
    PiecewiseConstantHistogram,
    PiecewiseLinearHistogram,
    ABCLinearApproximation,
    VisvalingamWhyatt,
    SlidingWindow,
    BottomUp,
    MixPiece,
};

/// Compress `uncompressed_values` within `error_bound` using `method` and returns the results
/// as a ArrayList of bytes returned by the compression methods. `allocator` is passed to the
/// compression functions for memory management. If the compression is sucessful, the `method`
/// is encoded in the compressed values last byte. If an error occurs it is returned.
pub fn compress(
    uncompressed_values: []const f64,
    allocator: Allocator,
    method: Method,
    error_bound: f32,
) Error!ArrayList(u8) {
    if (uncompressed_values.len == 0) return Error.UnsupportedInput;
    if (error_bound < 0) return Error.UnsupportedErrorBound;

    var compressed_values = ArrayList(u8).init(allocator);

    switch (method) {
        .PoorMansCompressionMidrange => {
            try poor_mans_compression.compressMidrange(
                uncompressed_values,
                &compressed_values,
                error_bound,
            );
        },
        .PoorMansCompressionMean => {
            try poor_mans_compression.compressMean(
                uncompressed_values,
                &compressed_values,
                error_bound,
            );
        },
        .SwingFilter => {
            try swing_slide_filter.compressSwingFilter(
                uncompressed_values,
                &compressed_values,
                error_bound,
            );
        },
        .SwingFilterDisconnected => {
            try swing_slide_filter.compressSwingFilterDisconnected(
                uncompressed_values,
                &compressed_values,
                error_bound,
            );
        },
        .SlideFilter => {
            try swing_slide_filter.compressSlideFilter(
                uncompressed_values,
                &compressed_values,
                allocator,
                error_bound,
            );
        },
        .SimPiece => {
            try sim_piece.compress(
<<<<<<< HEAD
=======
                uncompressed_values,
                &compressed_values,
                allocator,
                error_bound,
            );
        },
        .MixPiece => {
            try mix_piece.compress(
>>>>>>> ce29ae97
                uncompressed_values,
                &compressed_values,
                allocator,
                error_bound,
            );
        },
        .PiecewiseConstantHistogram => {
            try piecewise_histogram.compressPWCH(
                uncompressed_values,
                &compressed_values,
                allocator,
                error_bound,
            );
        },
        .PiecewiseLinearHistogram => {
            try piecewise_histogram.compressPWLH(
                uncompressed_values,
                &compressed_values,
                allocator,
                error_bound,
            );
        },
        .ABCLinearApproximation => {
            try abc_approximation.compress(
                uncompressed_values,
                &compressed_values,
                allocator,
                error_bound,
            );
        },
        .VisvalingamWhyatt => {
            try vw.compress(
                uncompressed_values,
                &compressed_values,
                allocator,
                error_bound,
            );
        },
        .SlidingWindow => {
            try sliding_window.compress(
                uncompressed_values,
                &compressed_values,
                error_bound,
            );
        },
        .BottomUp => {
            try bottom_up.compress(
                uncompressed_values,
                &compressed_values,
                allocator,
                error_bound,
            );
        },
    }
    try compressed_values.append(@intFromEnum(method));
    return compressed_values;
}

/// Decompress `compressed_values` using `method` and write the result to `decompressed_values`.
/// The compression `method` to use is encoded in the last byte of the `compressed_values`. If
/// an error occurs it is returned.
pub fn decompress(
    compressed_values: []const u8,
    allocator: Allocator,
) Error!ArrayList(f64) {
    if (compressed_values.len == 0) return Error.UnsupportedInput;

    const method_index: u8 = compressed_values[compressed_values.len - 1];
    if (method_index > getMaxMethodIndex()) return Error.UnknownMethod;

    const method: Method = @enumFromInt(method_index);
    const compressed_values_slice = compressed_values[0 .. compressed_values.len - 1];

    var decompressed_values = ArrayList(f64).init(allocator);

    switch (method) {
        .PoorMansCompressionMidrange, .PoorMansCompressionMean => {
            try poor_mans_compression.decompress(compressed_values_slice, &decompressed_values);
        },
        .SwingFilter => {
            try swing_slide_filter.decompressSwingFilter(compressed_values_slice, &decompressed_values);
        },
        .SwingFilterDisconnected, .SlideFilter => {
            try swing_slide_filter.decompressSlideFilter(compressed_values_slice, &decompressed_values);
        },
        .SimPiece => {
            try sim_piece.decompress(compressed_values_slice, &decompressed_values, allocator);
        },
        .MixPiece => {
            try mix_piece.decompress(compressed_values_slice, &decompressed_values, allocator);
        },
        .PiecewiseConstantHistogram => {
            try piecewise_histogram.decompressPWCH(compressed_values_slice, &decompressed_values);
        },
        .PiecewiseLinearHistogram => {
            try piecewise_histogram.decompressPWLH(compressed_values_slice, &decompressed_values);
        },
        .ABCLinearApproximation => {
            try abc_approximation.decompress(compressed_values_slice, &decompressed_values);
        },
        .VisvalingamWhyatt => {
            try vw.decompress(compressed_values_slice, &decompressed_values);
        },
        .SlidingWindow => {
            try sliding_window.decompress(compressed_values, &decompressed_values);
        },
        .BottomUp => {
            try bottom_up.decompress(compressed_values_slice, &decompressed_values);
        },
    }

    return decompressed_values;
}

/// Auxiliary function to validate of the decompressed time series is within the error bound of the
/// uncompressed time series. The function returns true if all elements are within the error bound,
/// false otherwise.
pub fn isWithinErrorBound(
    uncompressed_values: []const f64,
    decompressed_values: []const f64,
    error_bound: f32,
) bool {
    if (uncompressed_values.len != decompressed_values.len) {
        return false;
    }

    for (0..uncompressed_values.len) |index| {
        const uncompressed_value = uncompressed_values[index];
        const decompressed_value = decompressed_values[index];
        if (@abs(uncompressed_value - decompressed_value) > error_bound) return false;
    }
    return true;
}

/// Get the maximum index of the available methods in TerseTS.
pub fn getMaxMethodIndex() usize {
    const method_info = @typeInfo(Method).@"enum";

    var max_index: usize = 0;
    for (method_info.fields, 0..) |_, i| {
        max_index = if (i > max_index) i else max_index;
    }

    return max_index;
}<|MERGE_RESOLUTION|>--- conflicted
+++ resolved
@@ -18,20 +18,12 @@
 const Allocator = std.mem.Allocator;
 const ArrayList = std.ArrayList;
 
-<<<<<<< HEAD
 const poor_mans_compression = @import("functional_approximation/poor_mans_compression.zig");
 const swing_slide_filter = @import("functional_approximation/swing_slide_filter.zig");
 const sim_piece = @import("functional_approximation/sim_piece.zig");
-const abc_approximation = @import("functional_approximation/abc_linear_approximation.zig");
+const mix_piece = @import("functional_approximation/mix_piece.zig");
 const piecewise_histogram = @import("histogram_representation/constant_linear_representation.zig");
-=======
-const poor_mans_compression = @import("functional/poor_mans_compression.zig");
-const swing_slide_filter = @import("functional/swing_slide_filter.zig");
-const sim_piece = @import("functional/sim_piece.zig");
-const mix_piece = @import("functional/mix_piece.zig");
-const piecewise_histogram = @import("functional/histogram_compression.zig");
-const abc_linear_compression = @import("functional/abc_linear_compression.zig");
->>>>>>> ce29ae97
+const abc_linear_approximation = @import("functional_approximation/abc_linear_approximation.zig");
 const vw = @import("line_simplification/visvalingam_whyatt.zig");
 const sliding_window = @import("line_simplification/sliding_window.zig");
 const bottom_up = @import("line_simplification/bottom_up.zig");
@@ -118,8 +110,6 @@
         },
         .SimPiece => {
             try sim_piece.compress(
-<<<<<<< HEAD
-=======
                 uncompressed_values,
                 &compressed_values,
                 allocator,
@@ -128,7 +118,6 @@
         },
         .MixPiece => {
             try mix_piece.compress(
->>>>>>> ce29ae97
                 uncompressed_values,
                 &compressed_values,
                 allocator,
@@ -152,7 +141,7 @@
             );
         },
         .ABCLinearApproximation => {
-            try abc_approximation.compress(
+            try abc_linear_approximation.compress(
                 uncompressed_values,
                 &compressed_values,
                 allocator,
@@ -227,7 +216,7 @@
             try piecewise_histogram.decompressPWLH(compressed_values_slice, &decompressed_values);
         },
         .ABCLinearApproximation => {
-            try abc_approximation.decompress(compressed_values_slice, &decompressed_values);
+            try abc_linear_approximation.decompress(compressed_values_slice, &decompressed_values);
         },
         .VisvalingamWhyatt => {
             try vw.decompress(compressed_values_slice, &decompressed_values);
