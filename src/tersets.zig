--- conflicted
+++ resolved
@@ -24,12 +24,9 @@
 const piecewise_histogram = @import("functional/histogram_compression.zig");
 const abc_linear_compression = @import("functional/abc_linear_compression.zig");
 const vw = @import("line_simplification/visvalingam_whyatt.zig");
-<<<<<<< HEAD
 const sliding_window = @import("line_simplification/sliding_window.zig");
-=======
 const bottom_up = @import("line_simplification/bottom_up.zig");
 const abc_compression = @import("functional/abc_linear_compression.zig");
->>>>>>> 2bbaaf46
 
 /// The errors that can occur in TerseTS.
 pub const Error = error{
@@ -54,11 +51,8 @@
     PiecewiseLinearHistogram,
     ABCLinearApproximation,
     VisvalingamWhyatt,
-<<<<<<< HEAD
     SlidingWindow,
-=======
     BottomUp,
->>>>>>> 2bbaaf46
 };
 
 /// Compress `uncompressed_values` within `error_bound` using `method` and returns the results
@@ -153,18 +147,18 @@
                 error_bound,
             );
         },
-<<<<<<< HEAD
         .SlidingWindow => {
             try sliding_window.compress(
                 uncompressed_values,
                 &compressed_values,
-=======
+                error_bound,
+            );
+        },
         .BottomUp => {
             try bottom_up.compress(
                 uncompressed_values,
                 &compressed_values,
                 allocator,
->>>>>>> 2bbaaf46
                 error_bound,
             );
         },
@@ -215,13 +209,11 @@
         .VisvalingamWhyatt => {
             try vw.decompress(compressed_values_slice, &decompressed_values);
         },
-<<<<<<< HEAD
         .SlidingWindow => {
             try sliding_window.decompress(compressed_values, &decompressed_values);
-=======
+        },
         .BottomUp => {
             try bottom_up.decompress(compressed_values_slice, &decompressed_values);
->>>>>>> 2bbaaf46
         },
     }
 
