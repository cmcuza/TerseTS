// Copyright 2024 TerseTS Contributors
//
// Licensed under the Apache License, Version 2.0 (the "License");
// you may not use this file except in compliance with the License.
// You may obtain a copy of the License at
//
//     http://www.apache.org/licenses/LICENSE-2.0
//
// Unless required by applicable law or agreed to in writing, software
// distributed under the License is distributed on an "AS IS" BASIS,
// WITHOUT WARRANTIES OR CONDITIONS OF ANY KIND, either express or implied.
// See the License for the specific language governing permissions and
// limitations under the License.

//! Provides a Zig API for TerseTS.

const std = @import("std");
const Allocator = std.mem.Allocator;
const ArrayList = std.ArrayList;

const poor_mans_compression = @import("functional_approximation/poor_mans_compression.zig");
const swing_slide_filter = @import("functional_approximation/swing_slide_filter.zig");
const sim_piece = @import("functional_approximation/sim_piece.zig");
const mix_piece = @import("functional_approximation/mix_piece.zig");
const piecewise_histogram = @import("histogram_representation/constant_linear_representation.zig");
const abc_linear_approximation = @import("functional_approximation/abc_linear_approximation.zig");
const vw = @import("line_simplification/visvalingam_whyatt.zig");
const sliding_window = @import("line_simplification/sliding_window.zig");
const bottom_up = @import("line_simplification/bottom_up.zig");
<<<<<<< HEAD
const rle_enconding = @import("lossless_encoding/run_length_encoding.zig");
=======
const bitpacked_quantization = @import("quantization/bitpacked_quantization.zig");
>>>>>>> f6450658

/// The errors that can occur in TerseTS.
pub const Error = error{
    UnknownMethod,
    UnsupportedInput,
    UnsupportedErrorBound,
    ItemNotFound,
    OutOfMemory,
    EmptyConvexHull,
    EmptyQueue,
    ByteStreamError,
};

/// The compression methods in TerseTS.
pub const Method = enum {
    PoorMansCompressionMidrange,
    PoorMansCompressionMean,
    SwingFilter,
    SwingFilterDisconnected,
    SlideFilter,
    SimPiece,
    PiecewiseConstantHistogram,
    PiecewiseLinearHistogram,
    ABCLinearApproximation,
    VisvalingamWhyatt,
    SlidingWindow,
    BottomUp,
    MixPiece,
<<<<<<< HEAD
    RunLengthEncoding,
=======
    BitPackedQuantization,
>>>>>>> f6450658
};

/// Compress `uncompressed_values` within `error_bound` using `method` and returns the results
/// as a ArrayList of bytes returned by the compression methods. `allocator` is passed to the
/// compression functions for memory management. If the compression is sucessful, the `method`
/// is encoded in the compressed values last byte. If an error occurs it is returned.
pub fn compress(
    uncompressed_values: []const f64,
    allocator: Allocator,
    method: Method,
    error_bound: f32,
) Error!ArrayList(u8) {
    if (uncompressed_values.len == 0) return Error.UnsupportedInput;
    if (error_bound < 0) return Error.UnsupportedErrorBound;

    var compressed_values = ArrayList(u8).init(allocator);

    switch (method) {
        .PoorMansCompressionMidrange => {
            try poor_mans_compression.compressMidrange(
                uncompressed_values,
                &compressed_values,
                error_bound,
            );
        },
        .PoorMansCompressionMean => {
            try poor_mans_compression.compressMean(
                uncompressed_values,
                &compressed_values,
                error_bound,
            );
        },
        .SwingFilter => {
            try swing_slide_filter.compressSwingFilter(
                uncompressed_values,
                &compressed_values,
                error_bound,
            );
        },
        .SwingFilterDisconnected => {
            try swing_slide_filter.compressSwingFilterDisconnected(
                uncompressed_values,
                &compressed_values,
                error_bound,
            );
        },
        .SlideFilter => {
            try swing_slide_filter.compressSlideFilter(
                uncompressed_values,
                &compressed_values,
                allocator,
                error_bound,
            );
        },
        .SimPiece => {
            try sim_piece.compress(
                uncompressed_values,
                &compressed_values,
                allocator,
                error_bound,
            );
        },
        .MixPiece => {
            try mix_piece.compress(
                uncompressed_values,
                &compressed_values,
                allocator,
                error_bound,
            );
        },
        .PiecewiseConstantHistogram => {
            try piecewise_histogram.compressPWCH(
                uncompressed_values,
                &compressed_values,
                allocator,
                error_bound,
            );
        },
        .PiecewiseLinearHistogram => {
            try piecewise_histogram.compressPWLH(
                uncompressed_values,
                &compressed_values,
                allocator,
                error_bound,
            );
        },
        .ABCLinearApproximation => {
            try abc_linear_approximation.compress(
                uncompressed_values,
                &compressed_values,
                allocator,
                error_bound,
            );
        },
        .VisvalingamWhyatt => {
            try vw.compress(
                uncompressed_values,
                &compressed_values,
                allocator,
                error_bound,
            );
        },
        .SlidingWindow => {
            try sliding_window.compress(
                uncompressed_values,
                &compressed_values,
                error_bound,
            );
        },
        .BottomUp => {
            try bottom_up.compress(
                uncompressed_values,
                &compressed_values,
                allocator,
                error_bound,
            );
        },
<<<<<<< HEAD
        .RunLengthEncoding => {
            try rle_enconding.compress(uncompressed_values, &compressed_values);
=======
        .BitPackedQuantization => {
            try bitpacked_quantization.compress(
                allocator,
                uncompressed_values,
                &compressed_values,
                error_bound,
            );
>>>>>>> f6450658
        },
    }
    try compressed_values.append(@intFromEnum(method));
    return compressed_values;
}

/// Decompress `compressed_values` using `method` and write the result to `decompressed_values`.
/// The compression `method` to use is encoded in the last byte of the `compressed_values`. If
/// an error occurs it is returned.
pub fn decompress(
    compressed_values: []const u8,
    allocator: Allocator,
) Error!ArrayList(f64) {
    if (compressed_values.len == 0) return Error.UnsupportedInput;

    const method_index: u8 = compressed_values[compressed_values.len - 1];
    if (method_index > getMaxMethodIndex()) return Error.UnknownMethod;

    const method: Method = @enumFromInt(method_index);
    const compressed_values_slice = compressed_values[0 .. compressed_values.len - 1];

    var decompressed_values = ArrayList(f64).init(allocator);

    switch (method) {
        .PoorMansCompressionMidrange, .PoorMansCompressionMean => {
            try poor_mans_compression.decompress(compressed_values_slice, &decompressed_values);
        },
        .SwingFilter => {
            try swing_slide_filter.decompressSwingFilter(compressed_values_slice, &decompressed_values);
        },
        .SwingFilterDisconnected, .SlideFilter => {
            try swing_slide_filter.decompressSlideFilter(compressed_values_slice, &decompressed_values);
        },
        .SimPiece => {
            try sim_piece.decompress(compressed_values_slice, &decompressed_values, allocator);
        },
        .MixPiece => {
            try mix_piece.decompress(compressed_values_slice, &decompressed_values, allocator);
        },
        .PiecewiseConstantHistogram => {
            try piecewise_histogram.decompressPWCH(compressed_values_slice, &decompressed_values);
        },
        .PiecewiseLinearHistogram => {
            try piecewise_histogram.decompressPWLH(compressed_values_slice, &decompressed_values);
        },
        .ABCLinearApproximation => {
            try abc_linear_approximation.decompress(compressed_values_slice, &decompressed_values);
        },
        .VisvalingamWhyatt => {
            try vw.decompress(compressed_values_slice, &decompressed_values);
        },
        .SlidingWindow => {
            try sliding_window.decompress(compressed_values, &decompressed_values);
        },
        .BottomUp => {
            try bottom_up.decompress(compressed_values_slice, &decompressed_values);
        },
<<<<<<< HEAD
        .RunLengthEncoding => {
            try rle_enconding.decompress(compressed_values_slice, &decompressed_values);
=======
        .BitPackedQuantization => {
            try bitpacked_quantization.decompress(compressed_values_slice, &decompressed_values);
>>>>>>> f6450658
        },
    }

    return decompressed_values;
}

/// Auxiliary function to validate of the decompressed time series is within the error bound of the
/// uncompressed time series. The function returns true if all elements are within the error bound,
/// false otherwise.
pub fn isWithinErrorBound(
    uncompressed_values: []const f64,
    decompressed_values: []const f64,
    error_bound: f32,
) bool {
    if (uncompressed_values.len != decompressed_values.len) {
        return false;
    }

    for (0..uncompressed_values.len) |index| {
        const uncompressed_value = uncompressed_values[index];
        const decompressed_value = decompressed_values[index];
        if (@abs(uncompressed_value - decompressed_value) > error_bound) return false;
    }
    return true;
}

/// Get the maximum index of the available methods in TerseTS.
pub fn getMaxMethodIndex() usize {
    const method_info = @typeInfo(Method).@"enum";

    var max_index: usize = 0;
    for (method_info.fields, 0..) |_, i| {
        max_index = if (i > max_index) i else max_index;
    }

    return max_index;
}<|MERGE_RESOLUTION|>--- conflicted
+++ resolved
@@ -27,11 +27,8 @@
 const vw = @import("line_simplification/visvalingam_whyatt.zig");
 const sliding_window = @import("line_simplification/sliding_window.zig");
 const bottom_up = @import("line_simplification/bottom_up.zig");
-<<<<<<< HEAD
 const rle_enconding = @import("lossless_encoding/run_length_encoding.zig");
-=======
 const bitpacked_quantization = @import("quantization/bitpacked_quantization.zig");
->>>>>>> f6450658
 
 /// The errors that can occur in TerseTS.
 pub const Error = error{
@@ -60,11 +57,8 @@
     SlidingWindow,
     BottomUp,
     MixPiece,
-<<<<<<< HEAD
+    BitPackedQuantization,
     RunLengthEncoding,
-=======
-    BitPackedQuantization,
->>>>>>> f6450658
 };
 
 /// Compress `uncompressed_values` within `error_bound` using `method` and returns the results
@@ -182,10 +176,9 @@
                 error_bound,
             );
         },
-<<<<<<< HEAD
         .RunLengthEncoding => {
             try rle_enconding.compress(uncompressed_values, &compressed_values);
-=======
+        },
         .BitPackedQuantization => {
             try bitpacked_quantization.compress(
                 allocator,
@@ -193,7 +186,6 @@
                 &compressed_values,
                 error_bound,
             );
->>>>>>> f6450658
         },
     }
     try compressed_values.append(@intFromEnum(method));
@@ -251,13 +243,11 @@
         .BottomUp => {
             try bottom_up.decompress(compressed_values_slice, &decompressed_values);
         },
-<<<<<<< HEAD
         .RunLengthEncoding => {
             try rle_enconding.decompress(compressed_values_slice, &decompressed_values);
-=======
+        },
         .BitPackedQuantization => {
             try bitpacked_quantization.decompress(compressed_values_slice, &decompressed_values);
->>>>>>> f6450658
         },
     }
 
