// Copyright 2025 TerseTS Contributors
//
// Licensed under the Apache License, Version 2.0 (the "License");
// you may not use this file except in compliance with the License.
// You may obtain a copy of the License at
//
//     http://www.apache.org/licenses/LICENSE-2.0
//
// Unless required by applicable law or agreed to in writing, software
// distributed under the License is distributed on an "AS IS" BASIS,
// WITHOUT WARRANTIES OR CONDITIONS OF ANY KIND, either express or implied.
// See the License for the specific language governing permissions and
// limitations under the License.

//! Implementation of "ABCLinearApproximation" algorithm from the paper:
//! "Approximations of One-Dimensional Digital Signals Under the L^\inf Norm.
//! Dalai, Marco, and Riccardo Leonardi.
//! IEEE Transactions on Signal Processing, 54, 8, 3111-3124.
//! https://doi.org/10.1109/TSP.2006.875394.
//! The name "ABCLinearApproximation" reflects the core geometric concept of the algorithm:
//! the optimal segment is determined by evaluating triplets of points A, B, and C.

const std = @import("std");
const mem = std.mem;
const time = std.time;
const rand = std.Random;
const ArrayList = std.ArrayList;

const tersets = @import("../tersets.zig");
const tester = @import("../tester.zig");
const testing = std.testing;
const Error = tersets.Error;
const Method = tersets.Method;

const shared_structs = @import("../utilities/shared_structs.zig");
const DiscretePoint = shared_structs.DiscretePoint;
const LinearFunction = shared_structs.LinearFunction;
const Segment = shared_structs.Segment;

const ConvexHull = @import("../utilities/convex_hull.zig").ConvexHull;

/// Compresses `uncompressed_values` using the "ABCLinearApproximation" algorithm under the
/// L-inf norm. The function writes the result to `compressed_values`. The `allocator`
/// is used to allocate memory for the convex hull. If an error occurs it is returned.
pub fn compress(
    uncompressed_values: []const f64,
    compressed_values: *ArrayList(u8),
    allocator: mem.Allocator,
    error_bound: f32,
) Error!void {
    if (uncompressed_values.len < 2) return Error.UnsupportedInput;
    if (error_bound < 0.0) return Error.UnsupportedErrorBound;

    // The algorithm uses a convex hull to store a reduce set of significant points.
    var convex_hull = try ConvexHull.init(allocator);
    defer convex_hull.deinit();

    var current_segment_start: usize = 0;
    while (current_segment_start < uncompressed_values.len - 1) {
        var last_valid_line: ?LinearFunction = null;

        // Insert the first point in the convex hull.
        try convex_hull.add(.{ .time = current_segment_start, .value = uncompressed_values[current_segment_start] });

        // Create a index to grow iterate over the time series from the current segment start.
        var index_over_segment = current_segment_start + 1;
        var last_valid_end = index_over_segment;

        // The 'index_over_segment' iterates through the points increasing the size of the current segment.
        while (index_over_segment < uncompressed_values.len) : (index_over_segment += 1) {
            // Section III-A, Step 1: Computing the Convex Hull.
            // Add next point to convex hull for current segment.
            try convex_hull.add(.{ .time = index_over_segment, .value = uncompressed_values[index_over_segment] });

            // Section III-A, Step 2-3: Find A, B, C and compute the solution line.
            // Try to compute the best fitting line using current convex hull points.
            const line = try findABCOptimalSegment(&convex_hull, allocator);

            // Compute maximum error over current segment.
            const max_error = try convex_hull.computeMaxError(line);

            if (max_error <= error_bound) {
                // If all points are within error_bound, the segment is still valid.
                last_valid_end = index_over_segment;
                last_valid_line = line;
            } else {
                // The error bound exceeded. Stop extending segment.
                break;
            }
        }

        // Store segment information (end_index, slope, intercept).
        if (last_valid_line) |valid_line| {
            // If there are only two points in the segment, store then directly to avoid numerical issues.
            if (current_segment_start + 1 == last_valid_end) {
                try appendValue(f64, uncompressed_values[current_segment_start], compressed_values);
                try appendValue(f64, uncompressed_values[last_valid_end], compressed_values);
            } else {
                try appendValue(f64, @floatCast(valid_line.slope), compressed_values);
                try appendValue(f64, @floatCast(valid_line.intercept), compressed_values);
            }
            try appendValue(usize, last_valid_end, compressed_values);
        } else {
            // If the the last valid line is not valid, then store the uncompressed values directly.
            try appendValue(f64, uncompressed_values[current_segment_start], compressed_values);
            try appendValue(f64, uncompressed_values[last_valid_end], compressed_values);
            try appendValue(usize, last_valid_end, compressed_values);
        }

        // Start next segment after last_valid_end.
        current_segment_start = last_valid_end + 1;

        // Clean convex hull for the new segment.
        convex_hull.clean();
    }
    // Store the last point if left.
    if (current_segment_start == uncompressed_values.len - 1) {
        const value = uncompressed_values[current_segment_start];
        const slope: f64 = 0.0;
        const intercept = value;

        try appendValue(f64, slope, compressed_values);
        try appendValue(f64, intercept, compressed_values);
        try appendValue(usize, current_segment_start, compressed_values);
    }
}

/// Decompress `compressed_values` produced by "ABCLinearApproximation". The algorithm writes the
/// result to `decompressed_values`. If an error occurs it is returned.
pub fn decompress(
    compressed_values: []const u8,
    decompressed_values: *ArrayList(f64),
) Error!void {
    // The compressed representation is composed of three values: (slope, intercept, end_index).
    // all of type 64-bit float.
    if (compressed_values.len % 24 != 0) return Error.UnsupportedInput;

    const fields = mem.bytesAsSlice(f64, compressed_values);
    var field_index: usize = 0;
    var segment_start: usize = 0;

    while (field_index + 2 < fields.len) : (field_index += 3) {
        const slope = fields[field_index];
        const intercept = fields[field_index + 1];
        const segment_end = @as(usize, @bitCast(fields[field_index + 2]));
        if (segment_start + 1 != segment_end) {
            for (segment_start..segment_end + 1) |t| {
                const x = @as(f64, @floatFromInt(t));
                const y = slope * x + intercept;
                try decompressed_values.append(y);
            }
        } else {
            try decompressed_values.append(slope);
            try decompressed_values.append(intercept);
        }
        segment_start = segment_end + 1;
    }
}

// Find the optimal segment using ABC structure from the `convex_hull`. Specifically, the
/// A and B points form a segment (AB) on the lower or upper hull. The C point is found on
/// the opposite hull with maximum deviation, projected vertically into the segment AB.
/// The `allocator` is used to create a AutoHashMap to control which point has been visited.
pub fn findABCOptimalSegment(convex_hull: *ConvexHull, allocator: mem.Allocator) Error!LinearFunction {
    const len = convex_hull.len();

    // Initialize first side l1 = (p0, p1).
    var point_a_index: usize = 0;
    var point_c_index: usize = 0;

    var finished = false;
    var visited = std.AutoHashMap(usize, void).init(allocator);
    defer visited.deinit();

    while (!finished) {
        if (point_a_index + 1 >= len) break; // No more sides.

        const point_a = convex_hull.at(point_a_index);
        const point_b = convex_hull.at(point_a_index + 1);

        // Find pivot point C.
        const pivot_point_c_idx = findPivotC(convex_hull, point_a_index);

        point_c_index = pivot_point_c_idx orelse {
            // No valid C found, use AB as the line (in case of just two points in convex hull).
            // Need at least three points to define a valid segment using the ABC method.
            const delta_time = @as(f64, @floatFromInt(point_b.time - point_a.time));

            const slope = (point_b.value - point_a.value) / delta_time;
            const intercept = point_a.value - slope * @as(f64, @floatFromInt(point_a.time));

            return LinearFunction{ .slope = slope, .intercept = intercept };
        };

        const point_c = convex_hull.at(point_c_index);

        if (visited.contains(point_a_index)) {
            break;
        }
        try visited.put(point_a_index, {}); // Mark as visited.

        // Determine relative x-position of pivot to l_i.
        if (point_c.time > point_b.time) {
            // x-external to right -> advance to next side.
            point_a_index += 1;
        } else if (point_c.time < point_a.time) {
            // x-external to left -> adjust upper hull between v(l_{i-1}) and v(l_i).
            if (point_a_index == 0) {
                // If we are already at the first side, we cannot move left.
                // In this case, just accept the current segment as optimal.
                finished = true;
            } else {
                // x-external to left -> adjust search: go back one side.
                point_a_index -= 1;
            }
        } else {
            // x-internal -> optimal segment found.
            finished = true;
        }
    }

    // Once finished, line from A to B is the optimal approximation.
    const start = convex_hull.at(point_a_index);
    const end = convex_hull.at(point_a_index + 1);
    const point_c = convex_hull.at(point_c_index);

    const delta_time = @as(f64, @floatFromInt(end.time - start.time));

    const slope = (end.value - start.value) / delta_time;

    const pred = slope * (@as(f64, @floatFromInt(point_c.time - start.time))) + start.value;
    const deviation = @abs(pred - point_c.value);

    const intercept = start.value - slope * @as(f64, @floatFromInt(start.time)) + deviation / 2;

    return LinearFunction{ .slope = slope, .intercept = intercept };
}

/// Find and return the pivot point C in the `convex_hull` based on the `point_a_index`.
fn findPivotC(convex_hull: *ConvexHull, point_a_index: usize) ?usize {
    const point_a = convex_hull.at(point_a_index);
    const point_b = convex_hull.at(point_a_index + 1);
    var max_dev: f64 = -1.0;
    var pivot_idx: ?usize = null;

    // Check all hull vertices for x-internal points.
    // Find v(l_i): the vertex that maximizes deviation from the side l_i.
    for (0..convex_hull.len()) |point_c_index| {
        const point_c = convex_hull.at(point_c_index);
        // Explicitly exclude point_a and B from being C.
        if (point_c_index != point_a_index and point_c_index != point_a_index + 1) {
            const dev = computeDeviation(point_a, point_b, point_c);
            if (dev > max_dev) {
                max_dev = dev;
                pivot_idx = point_c_index;
            }
        }
    }

    return pivot_idx;
}

/// Computes the vertical deviation of a given point `point_c` from the line segment defined by two
/// other points `point_a` and `point_b`. The deviation is calculated as the absolute difference
/// between the actual value of point_c and its projected value on the line segment.
fn computeDeviation(point_a: DiscretePoint, point_b: DiscretePoint, point_c: DiscretePoint) f64 {
    // Compute slope of side formed by `point_a` and `point_b`.
    const delta_time = @as(f64, @floatFromInt(point_b.time - point_a.time));
    const slope = (point_b.value - point_a.value) / delta_time;

    // Project point_c vertically onto the line defined by point_a and point_b. The expression
    // (time_point_c - time_point_a) may be negative if point_c is x-external
    // (i.e., point_c.time < point_a.time), which is valid and expected. We use floating-point
    // subtraction to avoid usize underflow.
    const time_point_a = @as(f64, @floatFromInt(point_a.time));
    const time_point_c = @as(f64, @floatFromInt(point_c.time));

    const pred = slope * (time_point_c - time_point_a) + point_a.value;

    // Deviation of point C from line defined by `slope` and `intercept`.
    return @abs(pred - point_c.value);
}

/// Helper to serialize the `value` into bytes and store it in `compressed`.
fn appendValue(comptime T: type, value: T, compressed: *ArrayList(u8)) !void {
    const bytes: [8]u8 = @bitCast(value);
    try compressed.appendSlice(&bytes);
}

test "abc compressor can always compress and decompress with zero error bound" {
    const allocator = testing.allocator;
    try tester.testGenerateCompressAndDecompress(
        allocator,
        tester.generateFiniteRandomValues,
        Method.ABCLinearApproximation,
        0,
        tersets.isWithinErrorBound,
    );
}

test "abc can always compress and decompress any f64 values with positive error bound" {
    const allocator = testing.allocator;
    const data_distributions = &[_]tester.DataDistribution{
        .FiniteRandomValues,
        .LinearFunctions,
        .BoundedRandomValues,
        .SinusoidalFunction,
        .LinearFunctionsWithNansAndInfinities,
        .RandomValuesWithNansAndInfinities,
        .SinusoidalFunctionWithNansAndInfinities,
        .BoundedRandomValuesWithNansAndInfinities,
    };
    // This function evaluates the ABC method using all data distribution stored in
    // `data_distribution` with a positive error bound ranging from [1e-4, 1)*range
    // of the generated uncompressed time series.
    try tester.testErrorBoundedCompressionMethod(
        allocator,
        Method.ABCLinearApproximation,
        data_distributions,
    );
}

test "abc compressor identifies correct ABC points in the convex hull of a bigger size" {
    const allocator = std.testing.allocator;
    const error_bound: f32 = 5;

    var uncompressed_values = ArrayList(f64).init(allocator);
    defer uncompressed_values.deinit();

    try uncompressed_values.append(3);
    try uncompressed_values.append(2);
    try uncompressed_values.append(3.5);
    try uncompressed_values.append(5);
    try uncompressed_values.append(3);
    try uncompressed_values.append(4);
    try uncompressed_values.append(4);
    try uncompressed_values.append(3);
    try uncompressed_values.append(4.5);
    try uncompressed_values.append(3.5);
    try uncompressed_values.append(2.5);
    try uncompressed_values.append(2.5);
    try uncompressed_values.append(3.5);
    try uncompressed_values.append(2.5);
    try uncompressed_values.append(2.5);
    try uncompressed_values.append(2.5);
    try uncompressed_values.append(3);
    try uncompressed_values.append(3);
    try uncompressed_values.append(3);
    try uncompressed_values.append(3);
    try uncompressed_values.append(2.8);

    var compressed_values = ArrayList(u8).init(allocator);
    defer compressed_values.deinit();

    try compress(
        uncompressed_values.items,
        &compressed_values,
        allocator,
        error_bound,
    );

    // Interpret the compressed bytes as values
    const fields = std.mem.bytesAsSlice(f64, compressed_values.items);
    const slope = fields[0];
    const intercept = fields[1];

    try testing.expect(@abs(slope - 0.036) <= 0.1);
    try testing.expect(@abs(intercept - 3.43) <= 0.1);

    // Ensure values are compressed in one single segment
    try std.testing.expectEqual(compressed_values.items.len / 8, 3);
}

<<<<<<< HEAD
=======
test "abc compressor can compress and decompress random lines and error bound" {
    const allocator = testing.allocator;

    var uncompressed_values = ArrayList(f64).init(allocator);
    defer uncompressed_values.deinit();
    var compressed_values = ArrayList(u8).init(allocator);
    defer compressed_values.deinit();
    var decompressed_values = ArrayList(f64).init(allocator);
    defer decompressed_values.deinit();

    const error_bound: f32 = tester.generateBoundedRandomValue(f32, 0, 1, undefined);

    const max_lines: usize = tester.generateBoundRandomInteger(usize, 4, 25, undefined);
    for (0..max_lines) |_| {
        // Generate a random linear function and add it to the uncompressed values.
        try tester.generateRandomLinearFunction(&uncompressed_values, undefined);
    }

    try tester.testCompressAndDecompress(
        uncompressed_values.items,
        allocator,
        Method.ABCLinearApproximation,
        error_bound,
        tersets.isWithinErrorBound,
    );
}

test "abc compressor can compress and decompress odd size" {
    const allocator = std.testing.allocator;
    const error_bound: f32 = tester.generateBoundedRandomValue(f32, 0, 1, undefined);

    var uncompressed_values = ArrayList(f64).init(allocator);
    defer uncompressed_values.deinit();
    try tester.generateBoundedRandomValues(&uncompressed_values, 0.0, 1.0, undefined);

    // Add another element to make the uncompressed values of odd size.
    try uncompressed_values.append(tester.generateBoundedRandomValue(f64, 0, 1, undefined));

    try tester.testCompressAndDecompress(
        uncompressed_values.items,
        allocator,
        Method.ABCLinearApproximation,
        error_bound,
        tersets.isWithinErrorBound,
    );
}

>>>>>>> 274289e5
test "abc compressor compresses and decompresses constant signal" {
    const allocator = std.testing.allocator;
    const error_bound: f32 = tester.generateBoundedRandomValue(f32, 0, 1, undefined);

    var uncompressed_values = ArrayList(f64).init(allocator);
    defer uncompressed_values.deinit();

    const constant_value: f64 = tester.generateBoundedRandomValue(f64, 0, 1, undefined);

    const number_elements: usize = tester.generateBoundRandomInteger(usize, 100, 150, undefined);

    for (0..number_elements) |_| {
        try uncompressed_values.append(constant_value);
    }

    try tester.testCompressAndDecompress(
        allocator,
        uncompressed_values.items,
        Method.ABCLinearApproximation,
        error_bound,
        tersets.isWithinErrorBound,
    );
}<|MERGE_RESOLUTION|>--- conflicted
+++ resolved
@@ -371,56 +371,6 @@
     try std.testing.expectEqual(compressed_values.items.len / 8, 3);
 }
 
-<<<<<<< HEAD
-=======
-test "abc compressor can compress and decompress random lines and error bound" {
-    const allocator = testing.allocator;
-
-    var uncompressed_values = ArrayList(f64).init(allocator);
-    defer uncompressed_values.deinit();
-    var compressed_values = ArrayList(u8).init(allocator);
-    defer compressed_values.deinit();
-    var decompressed_values = ArrayList(f64).init(allocator);
-    defer decompressed_values.deinit();
-
-    const error_bound: f32 = tester.generateBoundedRandomValue(f32, 0, 1, undefined);
-
-    const max_lines: usize = tester.generateBoundRandomInteger(usize, 4, 25, undefined);
-    for (0..max_lines) |_| {
-        // Generate a random linear function and add it to the uncompressed values.
-        try tester.generateRandomLinearFunction(&uncompressed_values, undefined);
-    }
-
-    try tester.testCompressAndDecompress(
-        uncompressed_values.items,
-        allocator,
-        Method.ABCLinearApproximation,
-        error_bound,
-        tersets.isWithinErrorBound,
-    );
-}
-
-test "abc compressor can compress and decompress odd size" {
-    const allocator = std.testing.allocator;
-    const error_bound: f32 = tester.generateBoundedRandomValue(f32, 0, 1, undefined);
-
-    var uncompressed_values = ArrayList(f64).init(allocator);
-    defer uncompressed_values.deinit();
-    try tester.generateBoundedRandomValues(&uncompressed_values, 0.0, 1.0, undefined);
-
-    // Add another element to make the uncompressed values of odd size.
-    try uncompressed_values.append(tester.generateBoundedRandomValue(f64, 0, 1, undefined));
-
-    try tester.testCompressAndDecompress(
-        uncompressed_values.items,
-        allocator,
-        Method.ABCLinearApproximation,
-        error_bound,
-        tersets.isWithinErrorBound,
-    );
-}
-
->>>>>>> 274289e5
 test "abc compressor compresses and decompresses constant signal" {
     const allocator = std.testing.allocator;
     const error_bound: f32 = tester.generateBoundedRandomValue(f32, 0, 1, undefined);
