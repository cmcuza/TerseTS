// Copyright 2025 TerseTS Contributors
//
// Licensed under the Apache License, Version 2.0 (the "License");
// you may not use this file except in compliance with the License.
// You may obtain a copy of the License at
//
//     http://www.apache.org/licenses/LICENSE-2.0
//
// Unless required by applicable law or agreed to in writing, software
// distributed under the License is distributed on an "AS IS" BASIS,
// WITHOUT WARRANTIES OR CONDITIONS OF ANY KIND, either express or implied.
// See the License for the specific language governing permissions and
// limitations under the License.

//! Contains all shared functions used across TerseTS.

const std = @import("std");
const math = std.math;
const ArrayList = std.ArrayList;
const tersets = @import("../tersets.zig");
const tester = @import("../tester.zig");
const Error = tersets.Error;
const testing = std.testing;

const shared_structs = @import("shared_structs.zig");

/// Computes the Root-Mean-Squared-Errors (RMSE) for a segment of the `uncompressed_values`.
/// This function calculates the error between the actual values and the predicted values
/// based on a linear regression model fitted to the segment defined by `seg_start` and `seg_end`.
pub fn computeRMSE(uncompressed_values: []const f64, seg_start: usize, seg_end: usize) Error!f64 {
    const seg_len: f64 = @floatFromInt(seg_end - seg_start + 1);
    if (seg_len <= 1) return 0.0; // If the segment has one or no points, return zero error.

    // Check if the elements of the segment are within the valid range.
    if (uncompressed_values[seg_start] > tester.max_test_value or
        !math.isFinite(uncompressed_values[seg_start]) or
        uncompressed_values[seg_end] > tester.max_test_value or
        !math.isFinite(uncompressed_values[seg_end]))
    {
        return Error.UnsupportedInput;
    }
    // Calculate the slope and intercept of the line connecting the start and end points.
    const slope: f64 = (uncompressed_values[seg_end] - uncompressed_values[seg_start]) / (seg_len - 1);
    const intercept = uncompressed_values[seg_start];
    var sse: f64 = 0;
    var i: usize = seg_start;
    while (i <= seg_end) : (i += 1) {
        if (uncompressed_values[i] > tester.max_test_value or
            !math.isFinite(uncompressed_values[i])) return Error.UnsupportedInput;

        const scaled_time = @as(f64, @floatFromInt(i - seg_start)); // small numbers: 0,1,2,...
        const pred = intercept + slope * scaled_time;
        const diff = uncompressed_values[i] - pred;
        sse += diff * diff;
    }
    return math.sqrt(sse / seg_len);
}

/// Append `value` of `type` determined at compile time to `compressed_values`.
pub fn appendValue(comptime T: type, value: T, compressed_values: *ArrayList(u8)) !void {
    // Compile-time type check
    switch (@TypeOf(value)) {
        u64, i64, f64, usize => {
            const value_as_bytes: [8]u8 = @bitCast(value);
            try compressed_values.appendSlice(value_as_bytes[0..]);
        },
        u32, i32, f32 => {
            const value_as_bytes: [4]u8 = @bitCast(value);
            try compressed_values.appendSlice(value_as_bytes[0..]);
        },
        else => return Error.UnsupportedInput,
    }
}

/// Append `compressed_value` and `index` to `compressed_values`.
pub fn appendValueAndIndexToArrayList(
    compressed_value: f64,
    index: usize,
    compressed_values: *ArrayList(u8),
) !void {
    const valueAsBytes: [8]u8 = @bitCast(compressed_value);
    try compressed_values.appendSlice(valueAsBytes[0..]);
    const indexAsBytes: [8]u8 = @bitCast(index); // No -1 due to 0 indexing.
    try compressed_values.appendSlice(indexAsBytes[0..]);
}

/// Test if the RMSE of the linear regression line that fits the points in the segment in `values`
/// is within the `error_bound`.
pub fn testRMSEisWithinErrorBound(
    values: []const f64,
    error_bound: f32,
) !void {
    // At least two points are needed to form a line.
    if (values.len < 2) return;

    const rmse = try computeRMSE(values, 0, values.len - 1);
    try testing.expect(rmse <= error_bound);
}

/// Auxiliary function to validate of the decompressed time series is within the error bound of the
/// uncompressed time series. The function returns true if all elements are within the error bound,
/// false otherwise.
pub fn isWithinErrorBound(
    uncompressed_values: []const f64,
    decompressed_values: []const f64,
    error_bound: f32,
) bool {
    if (uncompressed_values.len != decompressed_values.len) {
        return false;
    }

    for (0..uncompressed_values.len) |index| {
        const uncompressed_value = uncompressed_values[index];
        const decompressed_value = decompressed_values[index];
        if (@abs(uncompressed_value - decompressed_value) > error_bound) return false;
    }
    return true;
}

/// Computes the maximum absolute (Chebyshev, L-inf) error between the actual values and the
/// linear interpolation over a segment of the input array. This function fits a straight
/// line between the values at `seg_start` and `seg_end` in `uncompressed_values`, then
/// calculates the maximum absolute difference between the actual values and the predicted
/// values (from the fitted line) for all indices in the segment `[seg_start, seg_end]`.
pub fn computeMaxAbsoluteError(uncompressed_values: []const f64, seg_start: usize, seg_end: usize) f64 {
    const seg_len: f64 = @floatFromInt(seg_end - seg_start + 1);
    if (seg_len <= 2) return 0.0; // If the segment has less than 3 points, return zero error.

    const slope: f64 = (uncompressed_values[seg_end] - uncompressed_values[seg_start]) / (seg_len - 1);
    const intercept: f64 = uncompressed_values[seg_start] - slope * @as(f64, @floatFromInt(seg_start));

    // Calculate the maximum absolute error of the segment.
    var linf: f64 = 0;
    var i = seg_start;
    while (i <= seg_end) : (i += 1) {
        const pred = slope * @as(f64, @floatFromInt(i)) + intercept; // Predicted value.
        const diff = @abs(uncompressed_values[i] - pred); // Difference between actual and predicted.
        linf = @max(diff, linf);
    }

    // Return max abs.
    return linf;
}

<<<<<<< HEAD
/// Reads a value of compile-time known type `T` from the beginning of the `compressed_values` byte slice.
/// Returns the value or an error if the slice is too short.
pub fn readValue(comptime T: type, compressed_values: []const u8) Error!T {
    const size = @sizeOf(T);
    if (size > compressed_values.len) {
        return Error.UnsupportedInput; // Not enough bytes to read the value.
    }
    return @bitCast(compressed_values[0..size].*);
}

/// Returns true if two floating-point `value_a` and `value_b` numbers are approximately equal,
/// using both absolute and relative tolerances to account for rounding errors.
pub fn isApproximatelyEqual(value_a: f64, value_b: f64) bool {
    if (value_a == value_b) return true;
    if (!math.isFinite(value_a) or !math.isFinite(value_b))
        return value_a == value_b; // Handle NaN and infinities.
    const abs_diff = @abs(value_a - value_b);
    const max_abs = @max(@abs(value_a), @abs(value_b));
    return abs_diff <= shared_structs.ABS_EPS or abs_diff <= max_abs * shared_structs.REL_EPS;
=======
/// Auxiliary function to validate of the decompressed time series is within the error bound of the
/// uncompressed time series. The function returns true if all elements are within the error bound,
/// false otherwise.
pub fn isWithinErrorBound(
    uncompressed_values: []const f64,
    decompressed_values: []const f64,
    error_bound: f32,
) bool {
    if (uncompressed_values.len != decompressed_values.len) {
        return false;
    }

    for (0..uncompressed_values.len) |index| {
        const uncompressed_value = uncompressed_values[index];
        const decompressed_value = decompressed_values[index];
        if (@abs(uncompressed_value - decompressed_value) > error_bound) return false;
    }
    return true;
>>>>>>> a2476c3e
}<|MERGE_RESOLUTION|>--- conflicted
+++ resolved
@@ -142,7 +142,26 @@
     return linf;
 }
 
-<<<<<<< HEAD
+/// Auxiliary function to validate of the decompressed time series is within the error bound of the
+/// uncompressed time series. The function returns true if all elements are within the error bound,
+/// false otherwise.
+pub fn isWithinErrorBound(
+    uncompressed_values: []const f64,
+    decompressed_values: []const f64,
+    error_bound: f32,
+) bool {
+    if (uncompressed_values.len != decompressed_values.len) {
+        return false;
+    }
+
+    for (0..uncompressed_values.len) |index| {
+        const uncompressed_value = uncompressed_values[index];
+        const decompressed_value = decompressed_values[index];
+        if (@abs(uncompressed_value - decompressed_value) > error_bound) return false;
+    }
+    return true;
+}
+
 /// Reads a value of compile-time known type `T` from the beginning of the `compressed_values` byte slice.
 /// Returns the value or an error if the slice is too short.
 pub fn readValue(comptime T: type, compressed_values: []const u8) Error!T {
@@ -162,24 +181,4 @@
     const abs_diff = @abs(value_a - value_b);
     const max_abs = @max(@abs(value_a), @abs(value_b));
     return abs_diff <= shared_structs.ABS_EPS or abs_diff <= max_abs * shared_structs.REL_EPS;
-=======
-/// Auxiliary function to validate of the decompressed time series is within the error bound of the
-/// uncompressed time series. The function returns true if all elements are within the error bound,
-/// false otherwise.
-pub fn isWithinErrorBound(
-    uncompressed_values: []const f64,
-    decompressed_values: []const f64,
-    error_bound: f32,
-) bool {
-    if (uncompressed_values.len != decompressed_values.len) {
-        return false;
-    }
-
-    for (0..uncompressed_values.len) |index| {
-        const uncompressed_value = uncompressed_values[index];
-        const decompressed_value = decompressed_values[index];
-        if (@abs(uncompressed_value - decompressed_value) > error_bound) return false;
-    }
-    return true;
->>>>>>> a2476c3e
 }