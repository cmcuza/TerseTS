--- conflicted
+++ resolved
@@ -103,17 +103,10 @@
         Error.UnknownMethod => return 1,
         Error.UnsupportedInput => return 2,
         Error.UnsupportedErrorBound => return 3,
-<<<<<<< HEAD
-        Error.IncorrectInput => return 4,
-        Error.OutOfMemory => return 5,
-        Error.ItemNotFound => return 6,
-        Error.EmptyConvexHull => return 7,
-        Error.EmptyQueue => return 8,
-=======
         Error.OutOfMemory => return 4,
         Error.ItemNotFound => return 5,
         Error.EmptyConvexHull => return 6,
->>>>>>> 19685e9a
+        Error.EmptyQueue => return 7,
     }
 }
 
