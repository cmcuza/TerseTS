// Copyright 2024 TerseTS Contributors
//
// Licensed under the Apache License, Version 2.0 (the "License");
// you may not use this file except in compliance with the License.
// You may obtain a copy of the License at
//
//     http://www.apache.org/licenses/LICENSE-2.0
//
// Unless required by applicable law or agreed to in writing, software
// distributed under the License is distributed on an "AS IS" BASIS,
// WITHOUT WARRANTIES OR CONDITIONS OF ANY KIND, either express or implied.
// See the License for the specific language governing permissions and
// limitations under the License.

//! Implementation of the Sim-Piece algorithm from the paper
//! "Xenophon Kitsios, Panagiotis Liakos, Katia Papakonstantinopoulou, and Yannis Kotidis.
//! Sim-Piece: Highly Accurate Piecewise Linear Approximation through Similar Segment Merging.
//! Proc. VLDB Endow. 16, 8 2023.
//! https://doi.org/10.14778/3594512.3594521".
//! The implementation is partially based on the authors implementation at
//! https://github.com/xkitsios/Sim-Piece (accessed on 20-06-24).

const std = @import("std");
const math = std.math;
const mem = std.mem;
const rand = std.Random;
const time = std.time;
const testing = std.testing;
const ArrayList = std.ArrayList;

const tersets = @import("../tersets.zig");
const Method = tersets.Method;
const Error = tersets.Error;
const shared = @import("../utilities/shared_structs.zig");
const DiscretePoint = shared.DiscretePoint;

const tester = @import("../tester.zig");

/// Compresses `uncompressed_values` within `error_bound` using the "Sim-Piece" algorithm.
/// The function writes the result to `compressed_values`. The `allocator` is used for memory
/// allocation of intermediate data structures. If an error occurs, it is returned.
pub fn compress(
    uncompressed_values: []const f64,
    compressed_values: *ArrayList(u8),
    allocator: mem.Allocator,
    error_bound: f32,
) Error!void {
    if (error_bound <= 0.0) {
        return Error.UnsupportedErrorBound;
    }
    // Sim-Piece Phase 1: Compute `SegmentMetadata` for all segments that can be approximated
    // by the given `error_bound`.
    var segments_metadata = ArrayList(shared.SegmentMetadata).init(allocator);
    defer segments_metadata.deinit();
    try computeSegmentsMetadata(
        uncompressed_values,
        &segments_metadata,
        error_bound,
    );

    // Sim-Piece Phase 2: Merge the `SegmentMetadata` that share the same intercept point.
    var merged_segments_metadata = ArrayList(shared.SegmentMetadata).init(allocator);
    defer merged_segments_metadata.deinit();
    try mergeSegmentsMetadata(segments_metadata, &merged_segments_metadata, allocator);

    // Sim-Piece Phase 3: Populate the `SegmentMetadata` HashMap based on the intercept point.
    var merged_segments_metadata_map = shared.HashMapf64(shared.HashMapf64(ArrayList(usize))).init(allocator);
    defer {
        // Deinit all ArrayList instances within the inner HashMaps and then deinit the inner HashMaps
        // themselves before finally deinit the outer HashMap.
        var hash_to_hash_iterator = merged_segments_metadata_map.iterator();
        while (hash_to_hash_iterator.next()) |hash_to_hash_entry| {
            var hash_to_array_iterator = hash_to_hash_entry.value_ptr.*.iterator();
            while (hash_to_array_iterator.next()) |hash_to_array_entry| {
                hash_to_array_entry.value_ptr.*.deinit();
            }
            hash_to_hash_entry.value_ptr.*.deinit();
        }
        merged_segments_metadata_map.deinit();
    }
    try populateSegmentsMetadataHashMap(
        merged_segments_metadata,
        &merged_segments_metadata_map,
        allocator,
    );

    // Sim-Piece Phase 4: Create the final compressed representation and store in compressed values.
    try createCompressedRepresentation(merged_segments_metadata_map, compressed_values);

    // The last timestamp must be stored, otherwise the end time during decompression is unknown.
    try appendValue(usize, uncompressed_values.len, compressed_values);
}

/// Decompress `compressed_values` produced by "Sim-Piece". The function writes the result to
/// `decompressed_values`. The `allocator` is used for memory allocation of intermediate
/// data structures. If an error occurs it is returned.
pub fn decompress(
    compressed_values: []const u8,
    decompressed_values: *ArrayList(f64),
    allocator: mem.Allocator,
) Error!void {
    // The compressed representation of Sim-Piece is of variable length. We cannot assert the len
    // of the compressed representation to be equal to any specific number.
    var segments_metadata = ArrayList(shared.SegmentMetadata).init(allocator);
    defer segments_metadata.deinit();
    const compressed_lines_and_index = mem.bytesAsSlice(f64, compressed_values);

    var compressed_index: usize = 0;
    while (compressed_index < compressed_lines_and_index.len - 1) {
        const intercept: f64 = compressed_lines_and_index[compressed_index];
        const slopes_count = @as(usize, @bitCast(compressed_lines_and_index[compressed_index + 1]));
        compressed_index += 2;

        for (0..slopes_count) |_| {
            const slope = compressed_lines_and_index[compressed_index];
            const timestamps_count = @as(usize, @bitCast(compressed_lines_and_index[compressed_index + 1]));
            compressed_index += 2;
            var timestamp: usize = 0;
            for (0..timestamps_count) |_| {
                timestamp += @as(usize, @bitCast(compressed_lines_and_index[compressed_index]));
                try segments_metadata.append(.{
                    .start_time = timestamp,
                    .intercept = intercept,
                    .lower_bound_slope = slope,
                    .upper_bound_slope = slope,
                });
                compressed_index += 1;
            }
        }
    }

    const last_timestamp: usize = @as(usize, @bitCast(compressed_lines_and_index[compressed_index]));

    mem.sort(
        shared.SegmentMetadata,
        segments_metadata.items,
        {},
        compareMetadataByStartTime,
    );

    var current_timestamp: usize = 0;
    for (0..segments_metadata.items.len - 1) |index| {
        const current_metadata = segments_metadata.items[index];
        const next_metadata_start_time = segments_metadata.items[index + 1].start_time;
        try decompressSegment(
            current_metadata,
            current_timestamp,
            next_metadata_start_time,
            decompressed_values,
        );
        current_timestamp = next_metadata_start_time;
    }

    const current_metadata = segments_metadata.getLast();
    try decompressSegment(
        current_metadata,
        current_timestamp,
        last_timestamp,
        decompressed_values,
    );
}

/// Sim-Piece Phase 1: Compute `SegmentMetadata` for each segment that can be approximated
/// by a linear function within the `error_bound` from `uncompressed_values`.
fn computeSegmentsMetadata(
    uncompressed_values: []const f64,
    segments_metadata: *ArrayList(shared.SegmentMetadata),
    error_bound: f32,
) Error!void {
    // Adjust the error bound to avoid exceeding it during decompression.
    const adjusted_error_bound = error_bound - shared.ErrorBoundMargin;

    var upper_bound_slope: f64 = math.floatMax(f64);
    var lower_bound_slope: f64 = -math.floatMax(f64);

    // Check if the first point is NaN, infinite or a reduced precision floating point.
    // If so, return an error.
    if (!math.isFinite(uncompressed_values[0]) or
        uncompressed_values[0] > 1e15) return Error.UnsupportedInput;

    // Initialize the `start_point` with the first uncompressed value.
    var start_point: DiscretePoint = .{ .time = 0, .value = uncompressed_values[0] };

    // The quantization can only be done using the original error bound. Afterwards, we add
    // `tersets.ErrorBoundMargin` to avoid exceeding the error bound during decompression.
    var quantized_intercept = quantize(uncompressed_values[0], error_bound) +
        shared.ErrorBoundMargin;

    // The first point is already part of `current_segment`, the next point is at index one.
    for (1..uncompressed_values.len) |current_timestamp| {
<<<<<<< HEAD

        // Check if the current point is NaN, infinite or a reduced precision floating point.
=======
        // Check if the current point is NaN, infinite or a reduced precision f64.
>>>>>>> e7a2191b
        // If so, return an error.
        if (!math.isFinite(uncompressed_values[current_timestamp]) or
            uncompressed_values[current_timestamp] > 1e15) return Error.UnsupportedInput;

        const end_point: DiscretePoint = .{
            .time = current_timestamp,
            .value = uncompressed_values[current_timestamp],
        };

        // `segment_size` of type f64 to avoid casting from usize when computing other variables.
        const segment_size: f64 = @floatFromInt(current_timestamp - start_point.time);
        const upper_limit: f64 = upper_bound_slope * segment_size + quantized_intercept;
        const lower_limit: f64 = lower_bound_slope * segment_size + quantized_intercept;

        if ((upper_limit < (end_point.value - adjusted_error_bound)) or
            ((lower_limit > (end_point.value + adjusted_error_bound))))
        {
            // The new point is outside the upper and lower limit. Record a new segment metadata in
            // `segments_metadata_map` associated to `intercept`.
            try segments_metadata.append(.{
                .start_time = start_point.time,
                .intercept = quantized_intercept,
                .upper_bound_slope = upper_bound_slope,
                .lower_bound_slope = lower_bound_slope,
            });

            start_point = end_point;
            quantized_intercept = quantize(start_point.value, error_bound) +
                shared.ErrorBoundMargin;
            upper_bound_slope = math.floatMax(f64);
            lower_bound_slope = -math.floatMax(f64);
        } else {
            // The new point is within the upper and lower bounds. Update the bounds' slopes.
            const new_upper_bound_slope: f64 =
                (end_point.value + adjusted_error_bound - quantized_intercept) / segment_size;
            const new_lower_bound_slope: f64 =
                (end_point.value - adjusted_error_bound - quantized_intercept) / segment_size;

            if (end_point.value + adjusted_error_bound < upper_limit)
                upper_bound_slope = @max(new_upper_bound_slope, lower_bound_slope);
            if (end_point.value - adjusted_error_bound > lower_limit)
                lower_bound_slope = @min(new_lower_bound_slope, upper_bound_slope);
        }
    }

    const segment_size = uncompressed_values.len - start_point.time;
    if (segment_size > 0) {
        // Append the final segment.
        if (segment_size == 1) {
            upper_bound_slope = 0;
            lower_bound_slope = 0;
        }
        try segments_metadata.append(.{
            .start_time = start_point.time,
            .intercept = quantized_intercept,
            .upper_bound_slope = upper_bound_slope,
            .lower_bound_slope = lower_bound_slope,
        });
    }
}

/// Sim-Piece Phase 2. Merge the elements in `segments_metadata` using Alg. 2 and store the
/// results in `merged_segments_metadata`. The segments are merged based on the intercept value.
/// The `allocator` is used to allocate memory for the intermediate representations needed.
fn mergeSegmentsMetadata(
    segments_metadata: ArrayList(shared.SegmentMetadata),
    merged_segments_metadata: *ArrayList(shared.SegmentMetadata),
    allocator: mem.Allocator,
) !void {
    var timestamps_array = ArrayList(usize).init(allocator);
    defer timestamps_array.deinit();

    var segments_metadata_map = shared.HashMapf64(ArrayList(shared.SegmentMetadata)).init(allocator);
    defer {
        // Deinit all ArrayList instances within the HashMap before deinit it.
        var iterator = segments_metadata_map.iterator();
        while (iterator.next()) |entry| {
            entry.value_ptr.*.deinit();
        }
        segments_metadata_map.deinit();
    }

    // Iteratively populate `segments_metadata_map` based on the quantized intercept values to
    // find the common intercept between the segments. Segments with the same intercept
    // can be merged if the upper and lower bounds of one segment are contained within the lower
    // and upper bounds of the other segment.
    for (segments_metadata.items) |segment_metadata| {
        try appendSegmentMetadata(
            &segments_metadata_map,
            segment_metadata,
            allocator,
        );
    }

    var iterator = segments_metadata_map.iterator();
    while (iterator.next()) |entry| {
        const metadata_array = entry.value_ptr.*;

        // Sort in asc order based on the lower bound's slope. Alg 2. Line 5. This enables finding
        // the segments contained inside other segments and merge them.
        mem.sort(
            shared.SegmentMetadata,
            metadata_array.items,
            {},
            compareMetadataBySlope,
        );

        var merge_metadata: shared.SegmentMetadata = .{
            .start_time = 0.0,
            .intercept = metadata_array.items[0].intercept,
            .lower_bound_slope = metadata_array.items[0].lower_bound_slope,
            .upper_bound_slope = metadata_array.items[0].upper_bound_slope,
        };
        try timestamps_array.append(metadata_array.items[0].start_time);

        for (1..metadata_array.items.len) |index| {
            const current_metadata = metadata_array.items[index];

            if ((current_metadata.lower_bound_slope <= merge_metadata.upper_bound_slope) and
                (current_metadata.upper_bound_slope >= merge_metadata.lower_bound_slope))
            {
                // The current segment metadata can be merged. Update the bounds's slopes.
                try timestamps_array.append(current_metadata.start_time);
                merge_metadata.lower_bound_slope = @max(
                    merge_metadata.lower_bound_slope,
                    current_metadata.lower_bound_slope,
                );
                merge_metadata.upper_bound_slope = @min(
                    merge_metadata.upper_bound_slope,
                    current_metadata.upper_bound_slope,
                );
            } else {
                // The current segment metadata cannot be merged. Append the merged metadata and
                // create a new one.
                for (timestamps_array.items) |timestamp| {
                    try merged_segments_metadata.append(.{
                        .start_time = timestamp,
                        .intercept = merge_metadata.intercept,
                        .lower_bound_slope = merge_metadata.lower_bound_slope,
                        .upper_bound_slope = merge_metadata.upper_bound_slope,
                    });
                }
                timestamps_array.clearRetainingCapacity();
                merge_metadata = .{
                    .start_time = 0.0,
                    .intercept = current_metadata.intercept,
                    .lower_bound_slope = current_metadata.lower_bound_slope,
                    .upper_bound_slope = current_metadata.upper_bound_slope,
                };
                try timestamps_array.append(current_metadata.start_time);
            }
        }

        // Append the final merged segment metadata.
        for (timestamps_array.items) |timestamp| {
            try merged_segments_metadata.append(.{
                .start_time = timestamp,
                .intercept = merge_metadata.intercept,
                .lower_bound_slope = merge_metadata.lower_bound_slope,
                .upper_bound_slope = merge_metadata.upper_bound_slope,
            });
        }
        timestamps_array.clearRetainingCapacity();
    }

    // This step is needed since the timestamp order is lost due to the HashMap.
    mem.sort(
        shared.SegmentMetadata,
        merged_segments_metadata.items,
        {},
        compareMetadataByStartTime,
    );
}

/// Sim-Piece Phase 3. Populate the `SegmentMetadata` HashMap from intercept points in
/// `merged_segments_metadata` to a HashMap from the approximation slope to an array list of
/// timestamps and store it in `merged_segments_metadata_map`. The `allocator` is used to allocate
/// memory of intermediates.
fn populateSegmentsMetadataHashMap(
    merged_segments_metadata: ArrayList(shared.SegmentMetadata),
    merged_segments_metadata_map: *shared.HashMapf64(shared.HashMapf64(ArrayList(usize))),
    allocator: mem.Allocator,
) !void {
    for (merged_segments_metadata.items) |segment_metadata| {
        const intercept: f64 = segment_metadata.intercept;
        const slope: f64 = (segment_metadata.lower_bound_slope +
            segment_metadata.upper_bound_slope) / 2;

        // Get or put the inner HashMap entry for the given `intercept` wich will contain the
        // slopes and timestamps associated to it.
        const hash_to_hash_result = try merged_segments_metadata_map.getOrPut(intercept);
        if (!hash_to_hash_result.found_existing) {
            hash_to_hash_result.value_ptr.* = shared.HashMapf64(
                ArrayList(usize),
            ).init(allocator);
        }
        // Get or put the ArrayList of timestamps mapped to the given `slope` which is at the same
        // time associated to the given `intercept`.
        const hash_to_array_result = try hash_to_hash_result.value_ptr.*.getOrPut(slope);
        if (!hash_to_array_result.found_existing) {
            hash_to_array_result.value_ptr.* = ArrayList(usize).init(allocator);
        }
        try hash_to_array_result.value_ptr.*.append(segment_metadata.start_time);
    }
}

/// Sim-Piece Phase 4. Create compressed representation from the `merged_segments_metadata_map`
/// that can be decoded during decompression and store it in `compressed_values`. The compressed
/// representation is a byte array containing the intercepts, slopes and timestamps per segment.
/// Specifically, the compressed representation has the following structure:
/// [b_1, N_1, a_11, M_11, t_1, t_2, ..., a_12, M_12, t_1, ...., b_2, N_2, a_21, M_21, t1, t2, ...,
///  b_n, N_n, a_n1, M_n1, t_1, ...], where b_i are the intercepts, N_i are the number of slopes
/// associated to intercept b_i, a_ij are the slopes associated to intercept b_i, M_ij are
/// the number of timestamps associated to the slope a_ij, and t_k are the timestamps.
pub fn createCompressedRepresentation(
    merged_segments_metadata_map: shared.HashMapf64(shared.HashMapf64(ArrayList(usize))),
    compressed_values: *ArrayList(u8),
) !void {
    // Iterate over the outer HashMap to append the intercepts b_i.
    var hash_to_hash_iterator = merged_segments_metadata_map.iterator();
    while (hash_to_hash_iterator.next()) |hash_to_hash_entry| {
        const current_intercept: f64 = hash_to_hash_entry.key_ptr.*;

        try appendValue(f64, current_intercept, compressed_values);

        // Append the number of slopes N_i associated to `current_intercept` b_i.
        try appendValue(usize, hash_to_hash_entry.value_ptr.*.count(), compressed_values);

        // Iterate over the inner HashMap to append the slopes a_ij associated to b_i.
        var hash_to_array_iterator = hash_to_hash_entry.value_ptr.*.iterator();
        while (hash_to_array_iterator.next()) |hash_to_array_entry| {
            const current_slope = hash_to_array_entry.key_ptr.*;
            try appendValue(f64, current_slope, compressed_values);

            // Append the number of timestamps M_ij associated to `current_slope` a_ij.
            try appendValue(usize, hash_to_array_entry.value_ptr.*.items.len, compressed_values);
            var previous_timestamp: usize = 0;

            // Iterate over the ArrayList to append the timestamps t_k.
            for (hash_to_array_entry.value_ptr.*.items) |timestamp| {
                try appendValue(usize, timestamp - previous_timestamp, compressed_values);
                previous_timestamp = timestamp;
            }
        }
    }
}

/// Quantizes the given `value` by the specified `error_bound`. This process ensures that
/// the quantized value remains within the error bound of the original value. If the
/// `error_bound` is equal to zero, the value is directly returned.
fn quantize(value: f64, error_bound: f32) f64 {
    if (error_bound != 0) {
        return @floor(value / error_bound) * error_bound;
    }
    return value;
}

/// Appends the `metadata` to the HashMap `metadata_map`. The `allocator` is used for allocating
/// the memory for a new ArrayList if the `metadata.intercept` does not exist.
pub fn appendSegmentMetadata(
    metadata_map: *shared.HashMapf64(
        ArrayList(shared.SegmentMetadata),
    ),
    metadata: shared.SegmentMetadata,
    allocator: mem.Allocator,
) !void {
    const get_result = try metadata_map.getOrPut(metadata.intercept);
    if (!get_result.found_existing) {
        get_result.value_ptr.* = ArrayList(shared.SegmentMetadata).init(allocator);
    }
    try get_result.value_ptr.*.append(metadata);
}

/// Compares `metadata_one` and `metadata_two` by their lower bound slope.
pub fn compareMetadataBySlope(
    _: void,
    metadata_one: shared.SegmentMetadata,
    metadata_two: shared.SegmentMetadata,
) bool {
    return metadata_one.lower_bound_slope < metadata_two.lower_bound_slope;
}

/// Compares `metadata_one` and `metadata_two` by their start time.
pub fn compareMetadataByStartTime(
    _: void,
    metadata_one: shared.SegmentMetadata,
    metadata_two: shared.SegmentMetadata,
) bool {
    return metadata_one.start_time < metadata_two.start_time;
}

/// Append `value` of `type` determined at compile time to `compressed_values`.
pub fn appendValue(comptime T: type, value: T, compressed_values: *std.ArrayList(u8)) !void {
    switch (@TypeOf(value)) {
        f64, usize => {
            const value_as_bytes: [8]u8 = @bitCast(value);
            try compressed_values.appendSlice(value_as_bytes[0..]);
        },
        f32 => {
            const value_as_bytes: [4]u8 = @bitCast(value);
            try compressed_values.appendSlice(value_as_bytes[0..]);
        },
        else => @compileError("Unsupported type for append value function"),
    }
}

/// Computes and stores in `decompressed_values` the decompress representation of the points from
/// the `start_time` to the `end_time` based on the information stored in `segment_metadata`.
pub fn decompressSegment(
    segment_metadata: shared.SegmentMetadata,
    start_time: usize,
    end_time: usize,
    decompressed_values: *ArrayList(f64),
) !void {
    for (start_time..end_time) |i| {
        const decompressed_value = segment_metadata.upper_bound_slope * @as(f64, @floatFromInt(
            i - segment_metadata.start_time,
        )) + segment_metadata.intercept;
        try decompressed_values.append(decompressed_value);
    }
}

test "f64 context can hash" {
    const allocator = testing.allocator;
    var f64_hash_map = shared.HashMapf64(
        f64,
    ).init(allocator);
    defer f64_hash_map.deinit();
    var rnd = std.Random.DefaultPrng.init(@as(u64, @bitCast(std.time.milliTimestamp())));

    // Add 100 elements into the HashMap. For each element, add two more with small deviation of
    // 1e-16 to test that the numbers are different and a new key is created.
    const deviation = 1e-16;
    for (0..100) |_| {
        const rand_number = rnd.random().float(f64) - 0.5;
        try f64_hash_map.put(rand_number, rand_number);
        try f64_hash_map.put(rand_number - deviation, rand_number - deviation);
        try f64_hash_map.put(rand_number + deviation, rand_number + deviation);
    }

    // All elements are expected to be added with an independent key, i.e., all be entries in the
    // for-loop must be stored as separate key-value pairs in the hash map.
    try testing.expectEqual(300, f64_hash_map.count());

    var iterator = f64_hash_map.iterator();
    while (iterator.next()) |entry| {
        const key = entry.key_ptr.*;
        const value = entry.value_ptr.*;
        try testing.expectEqual(key, value);
    }
}

test "hashmap can map f64 to segment metadata array list" {
    const allocator = testing.allocator;
    var f64_metadata_hash_map = shared.HashMapf64(ArrayList(shared.SegmentMetadata)).init(allocator);
    defer {
        var iterator = f64_metadata_hash_map.iterator();
        while (iterator.next()) |entry| {
            entry.value_ptr.*.deinit();
        }
        f64_metadata_hash_map.deinit();
    }

    var f64_usize_hash_map = shared.HashMapf64(usize).init(allocator);
    defer f64_usize_hash_map.deinit();

    var rnd = std.Random.DefaultPrng.init(@as(u64, @bitCast(std.time.milliTimestamp())));

    for (0..200) |_| {
        const rand_number = @floor((rnd.random().float(f64) - 0.5) * 100) / 10;

        const count_map_result = try f64_usize_hash_map.getOrPut(rand_number);
        if (!count_map_result.found_existing) {
            count_map_result.value_ptr.* = 0;
        }
        count_map_result.value_ptr.* += 1;

        const metadata_map_result = try f64_metadata_hash_map.getOrPut(rand_number);
        if (!metadata_map_result.found_existing) {
            metadata_map_result.value_ptr.* = ArrayList(shared.SegmentMetadata).init(allocator);
        }
        try metadata_map_result.value_ptr.*.append(shared.SegmentMetadata{
            .start_time = count_map_result.value_ptr.*,
            .intercept = rand_number,
            .lower_bound_slope = rand_number,
            .upper_bound_slope = rand_number,
        });
    }

    var iterator_map = f64_metadata_hash_map.iterator();
    while (iterator_map.next()) |entry| {
        const expected_array_size: usize = f64_usize_hash_map.get(entry.key_ptr.*).?;
        try testing.expectEqual(expected_array_size, entry.value_ptr.*.items.len);

        for (entry.value_ptr.*.items, 1..) |item, i| {
            try testing.expectEqual(i, item.start_time);
            try testing.expectEqual(entry.key_ptr.*, item.lower_bound_slope);
        }
    }
}

test "sim-piece can compress and decompress bounded values with any error bound" {
    const allocator = testing.allocator;
    const data_distributions = &[_]tester.DataDistribution{
        .LinearFunctions,
        .BoundedRandomValues,
        .SinusoidalFunction,
    };
    try tester.testErrorBoundedCompressionMethod(
        allocator,
        Method.SimPiece,
        data_distributions,
    );
}

test "sim-piece can compress, decompress and merge many segments with non-zero error bound" {
    const allocator = testing.allocator;

    const error_bound = tester.generateBoundedRandomValue(f32, 0.5, 3, undefined);

    var uncompressed_values = ArrayList(f64).init(allocator);
    defer uncompressed_values.deinit();

    for (0..20) |_| {
        // Generate floating points numbers between 0 and 10. This will generate many merged
        // segments when applying Sim-Piece.
        try tester.generateBoundedRandomValues(&uncompressed_values, 0, 10, undefined);
    }

    try tester.testCompressAndDecompress(
        allocator,
        uncompressed_values.items,
        Method.SimPiece,
        error_bound,
        tersets.isWithinErrorBound,
    );
}

test "sim-piece cannot compress nan values" {
    const allocator = testing.allocator;

    const uncompressed_values = &[4]f64{ 19.0, 48.0, math.nan(f64), 3.0 };

    var compressed_values = ArrayList(u8).init(allocator);
    defer compressed_values.deinit();

<<<<<<< HEAD
    compress(
=======
    compressSimPiece(
>>>>>>> e7a2191b
        uncompressed_values,
        &compressed_values,
        allocator,
        0.1,
    ) catch |err| {
        try testing.expectEqual(Error.UnsupportedInput, err);
        return;
    };

    try testing.expectFmt(
        "",
        "The Sim-Piece algorithm cannot compress nan values",
        .{},
    );
}

test "sim-piece cannot compress inf values" {
    const allocator = testing.allocator;

    const uncompressed_values = &[4]f64{ 19.0, 48.0, math.inf(f64), 3.0 };

    var compressed_values = ArrayList(u8).init(allocator);
    defer compressed_values.deinit();

<<<<<<< HEAD
    compress(
=======
    compressSimPiece(
>>>>>>> e7a2191b
        uncompressed_values,
        &compressed_values,
        allocator,
        0.1,
    ) catch |err| {
        try testing.expectEqual(Error.UnsupportedInput, err);
        return;
    };

    try testing.expectFmt(
        "",
        "The Sim-Piece algorithm cannot compress inf values",
        .{},
    );
}

test "sim-piece cannot compress f64 with reduced precision" {
    const allocator = testing.allocator;

    const uncompressed_values = &[4]f64{ 19.0, 48.0, 1e17, 3.0 };

    var compressed_values = ArrayList(u8).init(allocator);
    defer compressed_values.deinit();

<<<<<<< HEAD
    compress(
=======
    compressSimPiece(
>>>>>>> e7a2191b
        uncompressed_values,
        &compressed_values,
        allocator,
        0.1,
    ) catch |err| {
        try testing.expectEqual(Error.UnsupportedInput, err);
        return;
    };

    try testing.expectFmt(
        "",
        "The Sim-Piece algorithm cannot compress reduced precision floating point values",
        .{},
    );
}<|MERGE_RESOLUTION|>--- conflicted
+++ resolved
@@ -173,6 +173,10 @@
     var upper_bound_slope: f64 = math.floatMax(f64);
     var lower_bound_slope: f64 = -math.floatMax(f64);
 
+    // Check if the first point is NaN, infinite or a reduced precision f64.
+    // If so, return an error.
+    if (!math.isFinite(uncompressed_values[0]) or @abs(uncompressed_values[0]) > 1e15)
+        return Error.UnsupportedInput;
     // Check if the first point is NaN, infinite or a reduced precision floating point.
     // If so, return an error.
     if (!math.isFinite(uncompressed_values[0]) or
@@ -188,12 +192,8 @@
 
     // The first point is already part of `current_segment`, the next point is at index one.
     for (1..uncompressed_values.len) |current_timestamp| {
-<<<<<<< HEAD
 
         // Check if the current point is NaN, infinite or a reduced precision floating point.
-=======
-        // Check if the current point is NaN, infinite or a reduced precision f64.
->>>>>>> e7a2191b
         // If so, return an error.
         if (!math.isFinite(uncompressed_values[current_timestamp]) or
             uncompressed_values[current_timestamp] > 1e15) return Error.UnsupportedInput;
@@ -640,11 +640,7 @@
     var compressed_values = ArrayList(u8).init(allocator);
     defer compressed_values.deinit();
 
-<<<<<<< HEAD
     compress(
-=======
-    compressSimPiece(
->>>>>>> e7a2191b
         uncompressed_values,
         &compressed_values,
         allocator,
@@ -669,11 +665,7 @@
     var compressed_values = ArrayList(u8).init(allocator);
     defer compressed_values.deinit();
 
-<<<<<<< HEAD
     compress(
-=======
-    compressSimPiece(
->>>>>>> e7a2191b
         uncompressed_values,
         &compressed_values,
         allocator,
@@ -698,11 +690,7 @@
     var compressed_values = ArrayList(u8).init(allocator);
     defer compressed_values.deinit();
 
-<<<<<<< HEAD
     compress(
-=======
-    compressSimPiece(
->>>>>>> e7a2191b
         uncompressed_values,
         &compressed_values,
         allocator,
