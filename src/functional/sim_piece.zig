// Copyright 2024 TerseTS Contributors
//
// Licensed under the Apache License, Version 2.0 (the "License");
// you may not use this file except in compliance with the License.
// You may obtain a copy of the License at
//
//     http://www.apache.org/licenses/LICENSE-2.0
//
// Unless required by applicable law or agreed to in writing, software
// distributed under the License is distributed on an "AS IS" BASIS,
// WITHOUT WARRANTIES OR CONDITIONS OF ANY KIND, either express or implied.
// See the License for the specific language governing permissions and
// limitations under the License.

//! Implementation of the Sim-Piece algorithm from the paper
//! "Xenophon Kitsios, Panagiotis Liakos, Katia Papakonstantinopoulou, and Yannis Kotidis.
//! Sim-Piece: Highly Accurate Piecewise Linear Approximation through Similar Segment Merging.
//! Proc. VLDB Endow. 16, 8 2023.
//! https://doi.org/10.14778/3594512.3594521".
//! The implementation is partially based on the authors implementation at
//! https://github.com/xkitsios/Sim-Piece (accessed on 20-06-24).

const std = @import("std");
const math = std.math;
const mem = std.mem;
const rand = std.Random;
const time = std.time;
const testing = std.testing;
const ArrayList = std.ArrayList;

const tersets = @import("../tersets.zig");
const Method = tersets.Method;
const Error = tersets.Error;
const shared = @import("../utilities/shared_structs.zig");
const DiscretePoint = shared.DiscretePoint;

const tester = @import("../tester.zig");

/// Compresses `uncompressed_values` within `error_bound` using the "Sim-Piece" algorithm.
/// The function writes the result to `compressed_values`. The `allocator` is used for memory
/// allocation of intermediate data structures. If an error occurs, it is returned.
pub fn compress(
    uncompressed_values: []const f64,
    compressed_values: *ArrayList(u8),
    allocator: mem.Allocator,
    error_bound: f32,
) Error!void {
    if (error_bound <= 0.0) {
        return Error.UnsupportedErrorBound;
    }
    // Sim-Piece Phase 1: Compute `SegmentMetadata` for all segments that can be approximated
    // by the given `error_bound`.
    var segments_metadata = ArrayList(shared.SegmentMetadata).init(allocator);
    defer segments_metadata.deinit();
    try computeSegmentsMetadata(
        uncompressed_values,
        &segments_metadata,
        error_bound,
    );

    // Sim-Piece Phase 2: Merge the `SegmentMetadata` that share the same intercept point.
    var merged_segments_metadata = ArrayList(shared.SegmentMetadata).init(allocator);
    defer merged_segments_metadata.deinit();
    try mergeSegmentsMetadata(segments_metadata, &merged_segments_metadata, allocator);

    // Sim-Piece Phase 3: Populate the `SegmentMetadata` HashMap based on the intercept point.
    var merged_segments_metadata_map = shared.HashMapf64(shared.HashMapf64(ArrayList(usize))).init(allocator);
    defer {
        // Deinit all ArrayList instances within the inner HashMaps and then deinit the inner HashMaps
        // themselves before finally deinit the outer HashMap.
        var hash_to_hash_iterator = merged_segments_metadata_map.iterator();
        while (hash_to_hash_iterator.next()) |hash_to_hash_entry| {
            var hash_to_array_iterator = hash_to_hash_entry.value_ptr.*.iterator();
            while (hash_to_array_iterator.next()) |hash_to_array_entry| {
                hash_to_array_entry.value_ptr.*.deinit();
            }
            hash_to_hash_entry.value_ptr.*.deinit();
        }
        merged_segments_metadata_map.deinit();
    }
    try populateSegmentsMetadataHashMap(
        merged_segments_metadata,
        &merged_segments_metadata_map,
        allocator,
    );

    // Sim-Piece Phase 4: Create the final compressed representation and store in compressed values.
    try createCompressedRepresentation(merged_segments_metadata_map, compressed_values);

    // The last timestamp must be stored, otherwise the end time during decompression is unknown.
    try appendValue(usize, uncompressed_values.len, compressed_values);
}

/// Decompress `compressed_values` produced by "Sim-Piece". The function writes the result to
/// `decompressed_values`. The `allocator` is used for memory allocation of intermediate
/// data structures. If an error occurs it is returned.
pub fn decompress(
    compressed_values: []const u8,
    decompressed_values: *ArrayList(f64),
    allocator: mem.Allocator,
) Error!void {
    // The compressed representation of Sim-Piece is of variable length. We cannot assert the len
    // of the compressed representation to be equal to any specific number.
    var segments_metadata = ArrayList(shared.SegmentMetadata).init(allocator);
    defer segments_metadata.deinit();
    const compressed_lines_and_index = mem.bytesAsSlice(f64, compressed_values);

    var compressed_index: usize = 0;
    while (compressed_index < compressed_lines_and_index.len - 1) {
        const intercept: f64 = compressed_lines_and_index[compressed_index];
        const slopes_count = @as(usize, @bitCast(compressed_lines_and_index[compressed_index + 1]));
        compressed_index += 2;

        for (0..slopes_count) |_| {
            const slope = compressed_lines_and_index[compressed_index];
            const timestamps_count = @as(usize, @bitCast(compressed_lines_and_index[compressed_index + 1]));
            compressed_index += 2;
            var timestamp: usize = 0;
            for (0..timestamps_count) |_| {
                timestamp += @as(usize, @bitCast(compressed_lines_and_index[compressed_index]));
                try segments_metadata.append(.{
                    .start_time = timestamp,
                    .intercept = intercept,
                    .lower_bound_slope = slope,
                    .upper_bound_slope = slope,
                });
                compressed_index += 1;
            }
        }
    }

    const last_timestamp: usize = @as(usize, @bitCast(compressed_lines_and_index[compressed_index]));

    mem.sort(
        shared.SegmentMetadata,
        segments_metadata.items,
        {},
        compareMetadataByStartTime,
    );

    var current_timestamp: usize = 0;
    for (0..segments_metadata.items.len - 1) |index| {
        const current_metadata = segments_metadata.items[index];
        const next_metadata_start_time = segments_metadata.items[index + 1].start_time;
        try decompressSegment(
            current_metadata,
            current_timestamp,
            next_metadata_start_time,
            decompressed_values,
        );
        current_timestamp = next_metadata_start_time;
    }

    const current_metadata = segments_metadata.getLast();
    try decompressSegment(
        current_metadata,
        current_timestamp,
        last_timestamp,
        decompressed_values,
    );
}

/// Sim-Piece Phase 1: Compute `SegmentMetadata` for each segment that can be approximated
/// by a linear function within the `error_bound` from `uncompressed_values`.
fn computeSegmentsMetadata(
    uncompressed_values: []const f64,
    segments_metadata: *ArrayList(shared.SegmentMetadata),
    error_bound: f32,
) Error!void {
    // Adjust the error bound to avoid exceeding it during decompression.
    const adjusted_error_bound = error_bound - shared.ErrorBoundMargin;

    var upper_bound_slope: f64 = math.floatMax(f64);
    var lower_bound_slope: f64 = -math.floatMax(f64);

<<<<<<< HEAD
    // Check if the first point is NaN, infinite or a reduced precision floating point.
    // If so, return an error.
    if (!math.isFinite(uncompressed_values[0]) or
        uncompressed_values[0] > 1e15) return Error.UnsupportedInput;
=======
    // Check if the first point is NaN, infinite or a reduced precision f64.
    // If so, return an error.
    if (!math.isFinite(uncompressed_values[0]) or @abs(uncompressed_values[0]) > 1e15)
        return Error.UnsupportedInput;
>>>>>>> ce29ae97

    // Initialize the `start_point` with the first uncompressed value.
    var start_point: DiscretePoint = .{ .time = 0, .value = uncompressed_values[0] };

    // The quantization can only be done using the original error bound. Afterwards, we add
    // `tersets.ErrorBoundMargin` to avoid exceeding the error bound during decompression.
    var quantized_intercept = quantize(uncompressed_values[0], error_bound) +
        shared.ErrorBoundMargin;

    // The first point is already part of `current_segment`, the next point is at index one.
    for (1..uncompressed_values.len) |current_timestamp| {

<<<<<<< HEAD
        // Check if the current point is NaN, infinite or a reduced precision floating point.
        // If so, return an error.
        if (!math.isFinite(uncompressed_values[current_timestamp]) or
            uncompressed_values[current_timestamp] > 1e15) return Error.UnsupportedInput;
=======
        // Check if the current point is NaN, infinite or a reduced precision f64.
        // If so, return an error.
        if (!math.isFinite(uncompressed_values[current_timestamp]) or
            @abs(uncompressed_values[current_timestamp]) > 1e15)
            return Error.UnsupportedInput;
>>>>>>> ce29ae97

        const end_point: DiscretePoint = .{
            .time = current_timestamp,
            .value = uncompressed_values[current_timestamp],
        };

        // `segment_size` of type f64 to avoid casting from usize when computing other variables.
        const segment_size: f64 = @floatFromInt(current_timestamp - start_point.time);
        const upper_limit: f64 = upper_bound_slope * segment_size + quantized_intercept;
        const lower_limit: f64 = lower_bound_slope * segment_size + quantized_intercept;

        if ((upper_limit < (end_point.value - adjusted_error_bound)) or
            ((lower_limit > (end_point.value + adjusted_error_bound))))
        {
            // The new point is outside the upper and lower limit. Record a new segment metadata in
            // `segments_metadata_map` associated to `intercept`.
            try segments_metadata.append(.{
                .start_time = start_point.time,
                .intercept = quantized_intercept,
                .upper_bound_slope = upper_bound_slope,
                .lower_bound_slope = lower_bound_slope,
            });

            start_point = end_point;
            quantized_intercept = quantize(start_point.value, error_bound) +
                shared.ErrorBoundMargin;
            upper_bound_slope = math.floatMax(f64);
            lower_bound_slope = -math.floatMax(f64);
        } else {
            // The new point is within the upper and lower bounds. Update the bounds' slopes.
            const new_upper_bound_slope: f64 =
                (end_point.value + adjusted_error_bound - quantized_intercept) / segment_size;
            const new_lower_bound_slope: f64 =
                (end_point.value - adjusted_error_bound - quantized_intercept) / segment_size;

            if (end_point.value + adjusted_error_bound < upper_limit)
                upper_bound_slope = @max(new_upper_bound_slope, lower_bound_slope);
            if (end_point.value - adjusted_error_bound > lower_limit)
                lower_bound_slope = @min(new_lower_bound_slope, upper_bound_slope);
        }
    }

    const segment_size = uncompressed_values.len - start_point.time;
    if (segment_size > 0) {
        // Append the final segment.
        if (segment_size == 1) {
            upper_bound_slope = 0;
            lower_bound_slope = 0;
        }
        try segments_metadata.append(.{
            .start_time = start_point.time,
            .intercept = quantized_intercept,
            .upper_bound_slope = upper_bound_slope,
            .lower_bound_slope = lower_bound_slope,
        });
    }
}

/// Sim-Piece Phase 2. Merge the elements in `segments_metadata` using Alg. 2 and store the
/// results in `merged_segments_metadata`. The segments are merged based on the intercept value.
/// The `allocator` is used to allocate memory for the intermediate representations needed.
fn mergeSegmentsMetadata(
    segments_metadata: ArrayList(shared.SegmentMetadata),
    merged_segments_metadata: *ArrayList(shared.SegmentMetadata),
    allocator: mem.Allocator,
) !void {
    var timestamps_array = ArrayList(usize).init(allocator);
    defer timestamps_array.deinit();

    var segments_metadata_map = shared.HashMapf64(ArrayList(shared.SegmentMetadata)).init(allocator);
    defer {
        // Deinit all ArrayList instances within the HashMap before deinit it.
        var iterator = segments_metadata_map.iterator();
        while (iterator.next()) |entry| {
            entry.value_ptr.*.deinit();
        }
        segments_metadata_map.deinit();
    }

    // Iteratively populate `segments_metadata_map` based on the quantized intercept values to
    // find the common intercept between the segments. Segments with the same intercept
    // can be merged if the upper and lower bounds of one segment are contained within the lower
    // and upper bounds of the other segment.
    for (segments_metadata.items) |segment_metadata| {
        try appendSegmentMetadata(
            &segments_metadata_map,
            segment_metadata,
            allocator,
        );
    }

    var iterator = segments_metadata_map.iterator();
    while (iterator.next()) |entry| {
        const metadata_array = entry.value_ptr.*;

        // Sort in asc order based on the lower bound's slope. Alg 2. Line 5. This enables finding
        // the segments contained inside other segments and merge them.
        mem.sort(
            shared.SegmentMetadata,
            metadata_array.items,
            {},
            compareMetadataBySlope,
        );

        var merge_metadata: shared.SegmentMetadata = .{
            .start_time = 0.0,
            .intercept = metadata_array.items[0].intercept,
            .lower_bound_slope = metadata_array.items[0].lower_bound_slope,
            .upper_bound_slope = metadata_array.items[0].upper_bound_slope,
        };
        try timestamps_array.append(metadata_array.items[0].start_time);

        for (1..metadata_array.items.len) |index| {
            const current_metadata = metadata_array.items[index];

            if ((current_metadata.lower_bound_slope <= merge_metadata.upper_bound_slope) and
                (current_metadata.upper_bound_slope >= merge_metadata.lower_bound_slope))
            {
                // The current segment metadata can be merged. Update the bounds's slopes.
                try timestamps_array.append(current_metadata.start_time);
                merge_metadata.lower_bound_slope = @max(
                    merge_metadata.lower_bound_slope,
                    current_metadata.lower_bound_slope,
                );
                merge_metadata.upper_bound_slope = @min(
                    merge_metadata.upper_bound_slope,
                    current_metadata.upper_bound_slope,
                );
            } else {
                // The current segment metadata cannot be merged. Append the merged metadata and
                // create a new one.
                for (timestamps_array.items) |timestamp| {
                    try merged_segments_metadata.append(.{
                        .start_time = timestamp,
                        .intercept = merge_metadata.intercept,
                        .lower_bound_slope = merge_metadata.lower_bound_slope,
                        .upper_bound_slope = merge_metadata.upper_bound_slope,
                    });
                }
                timestamps_array.clearRetainingCapacity();
                merge_metadata = .{
                    .start_time = 0.0,
                    .intercept = current_metadata.intercept,
                    .lower_bound_slope = current_metadata.lower_bound_slope,
                    .upper_bound_slope = current_metadata.upper_bound_slope,
                };
                try timestamps_array.append(current_metadata.start_time);
            }
        }

        // Append the final merged segment metadata.
        for (timestamps_array.items) |timestamp| {
            try merged_segments_metadata.append(.{
                .start_time = timestamp,
                .intercept = merge_metadata.intercept,
                .lower_bound_slope = merge_metadata.lower_bound_slope,
                .upper_bound_slope = merge_metadata.upper_bound_slope,
            });
        }
        timestamps_array.clearRetainingCapacity();
    }

    // This step is needed since the timestamp order is lost due to the HashMap.
    mem.sort(
        shared.SegmentMetadata,
        merged_segments_metadata.items,
        {},
        compareMetadataByStartTime,
    );
}

/// Sim-Piece Phase 3. Populate the `SegmentMetadata` HashMap from intercept points in
/// `merged_segments_metadata` to a HashMap from the approximation slope to an array list of
/// timestamps and store it in `merged_segments_metadata_map`. The `allocator` is used to allocate
/// memory of intermediates.
fn populateSegmentsMetadataHashMap(
    merged_segments_metadata: ArrayList(shared.SegmentMetadata),
    merged_segments_metadata_map: *shared.HashMapf64(shared.HashMapf64(ArrayList(usize))),
    allocator: mem.Allocator,
) !void {
    for (merged_segments_metadata.items) |segment_metadata| {
        const intercept: f64 = segment_metadata.intercept;
        const slope: f64 = (segment_metadata.lower_bound_slope +
            segment_metadata.upper_bound_slope) / 2;

        // Get or put the inner HashMap entry for the given `intercept` wich will contain the
        // slopes and timestamps associated to it.
        const hash_to_hash_result = try merged_segments_metadata_map.getOrPut(intercept);
        if (!hash_to_hash_result.found_existing) {
            hash_to_hash_result.value_ptr.* = shared.HashMapf64(
                ArrayList(usize),
            ).init(allocator);
        }
        // Get or put the ArrayList of timestamps mapped to the given `slope` which is at the same
        // time associated to the given `intercept`.
        const hash_to_array_result = try hash_to_hash_result.value_ptr.*.getOrPut(slope);
        if (!hash_to_array_result.found_existing) {
            hash_to_array_result.value_ptr.* = ArrayList(usize).init(allocator);
        }
        try hash_to_array_result.value_ptr.*.append(segment_metadata.start_time);
    }
}

/// Sim-Piece Phase 4. Create compressed representation from the `merged_segments_metadata_map`
/// that can be decoded during decompression and store it in `compressed_values`. The compressed
/// representation is a byte array containing the intercepts, slopes and timestamps per segment.
/// Specifically, the compressed representation has the following structure:
/// [b_1, N_1, a_11, M_11, t_1, t_2, ..., a_12, M_12, t_1, ...., b_2, N_2, a_21, M_21, t1, t2, ...,
///  b_n, N_n, a_n1, M_n1, t_1, ...], where b_i are the intercepts, N_i are the number of slopes
/// associated to intercept b_i, a_ij are the slopes associated to intercept b_i, M_ij are
/// the number of timestamps associated to the slope a_ij, and t_k are the timestamps.
pub fn createCompressedRepresentation(
    merged_segments_metadata_map: shared.HashMapf64(shared.HashMapf64(ArrayList(usize))),
    compressed_values: *ArrayList(u8),
) !void {
    // Iterate over the outer HashMap to append the intercepts b_i.
    var hash_to_hash_iterator = merged_segments_metadata_map.iterator();
    while (hash_to_hash_iterator.next()) |hash_to_hash_entry| {
        const current_intercept: f64 = hash_to_hash_entry.key_ptr.*;

        try appendValue(f64, current_intercept, compressed_values);

        // Append the number of slopes N_i associated to `current_intercept` b_i.
        try appendValue(usize, hash_to_hash_entry.value_ptr.*.count(), compressed_values);

        // Iterate over the inner HashMap to append the slopes a_ij associated to b_i.
        var hash_to_array_iterator = hash_to_hash_entry.value_ptr.*.iterator();
        while (hash_to_array_iterator.next()) |hash_to_array_entry| {
            const current_slope = hash_to_array_entry.key_ptr.*;
            try appendValue(f64, current_slope, compressed_values);

            // Append the number of timestamps M_ij associated to `current_slope` a_ij.
            try appendValue(usize, hash_to_array_entry.value_ptr.*.items.len, compressed_values);
            var previous_timestamp: usize = 0;

            // Iterate over the ArrayList to append the timestamps t_k.
            for (hash_to_array_entry.value_ptr.*.items) |timestamp| {
                try appendValue(usize, timestamp - previous_timestamp, compressed_values);
                previous_timestamp = timestamp;
            }
        }
    }
}

/// Quantizes the given `value` by the specified `error_bound`. This process ensures that
/// the quantized value remains within the error bound of the original value. If the
/// `error_bound` is equal to zero, the value is directly returned.
fn quantize(value: f64, error_bound: f32) f64 {
    if (error_bound != 0) {
        return @floor(value / error_bound) * error_bound;
    }
    return value;
}

/// Appends the `metadata` to the HashMap `metadata_map`. The `allocator` is used for allocating
/// the memory for a new ArrayList if the `metadata.intercept` does not exist.
pub fn appendSegmentMetadata(
    metadata_map: *shared.HashMapf64(
        ArrayList(shared.SegmentMetadata),
    ),
    metadata: shared.SegmentMetadata,
    allocator: mem.Allocator,
) !void {
    const get_result = try metadata_map.getOrPut(metadata.intercept);
    if (!get_result.found_existing) {
        get_result.value_ptr.* = ArrayList(shared.SegmentMetadata).init(allocator);
    }
    try get_result.value_ptr.*.append(metadata);
}

/// Compares `metadata_one` and `metadata_two` by their lower bound slope.
pub fn compareMetadataBySlope(
    _: void,
    metadata_one: shared.SegmentMetadata,
    metadata_two: shared.SegmentMetadata,
) bool {
    return metadata_one.lower_bound_slope < metadata_two.lower_bound_slope;
}

/// Compares `metadata_one` and `metadata_two` by their start time.
pub fn compareMetadataByStartTime(
    _: void,
    metadata_one: shared.SegmentMetadata,
    metadata_two: shared.SegmentMetadata,
) bool {
    return metadata_one.start_time < metadata_two.start_time;
}

/// Append `value` of `type` determined at compile time to `compressed_values`.
pub fn appendValue(comptime T: type, value: T, compressed_values: *std.ArrayList(u8)) !void {
    switch (@TypeOf(value)) {
        f64, usize => {
            const value_as_bytes: [8]u8 = @bitCast(value);
            try compressed_values.appendSlice(value_as_bytes[0..]);
        },
        f32 => {
            const value_as_bytes: [4]u8 = @bitCast(value);
            try compressed_values.appendSlice(value_as_bytes[0..]);
        },
        else => @compileError("Unsupported type for append value function"),
    }
}

/// Computes and stores in `decompressed_values` the decompress representation of the points from
/// the `start_time` to the `end_time` based on the information stored in `segment_metadata`.
pub fn decompressSegment(
    segment_metadata: shared.SegmentMetadata,
    start_time: usize,
    end_time: usize,
    decompressed_values: *ArrayList(f64),
) !void {
    for (start_time..end_time) |i| {
        const decompressed_value = segment_metadata.upper_bound_slope * @as(f64, @floatFromInt(
            i - segment_metadata.start_time,
        )) + segment_metadata.intercept;
        try decompressed_values.append(decompressed_value);
    }
}

test "f64 context can hash" {
    const allocator = testing.allocator;
    var f64_hash_map = shared.HashMapf64(
        f64,
    ).init(allocator);
    defer f64_hash_map.deinit();
    var rnd = std.Random.DefaultPrng.init(@as(u64, @bitCast(std.time.milliTimestamp())));

    // Add 100 elements into the HashMap. For each element, add two more with small deviation of
    // 1e-16 to test that the numbers are different and a new key is created.
    const deviation = 1e-16;
    for (0..100) |_| {
        const rand_number = rnd.random().float(f64) - 0.5;
        try f64_hash_map.put(rand_number, rand_number);
        try f64_hash_map.put(rand_number - deviation, rand_number - deviation);
        try f64_hash_map.put(rand_number + deviation, rand_number + deviation);
    }

    // All elements are expected to be added with an independent key, i.e., all be entries in the
    // for-loop must be stored as separate key-value pairs in the hash map.
    try testing.expectEqual(300, f64_hash_map.count());

    var iterator = f64_hash_map.iterator();
    while (iterator.next()) |entry| {
        const key = entry.key_ptr.*;
        const value = entry.value_ptr.*;
        try testing.expectEqual(key, value);
    }
}

test "hashmap can map f64 to segment metadata array list" {
    const allocator = testing.allocator;
    var f64_metadata_hash_map = shared.HashMapf64(ArrayList(shared.SegmentMetadata)).init(allocator);
    defer {
        var iterator = f64_metadata_hash_map.iterator();
        while (iterator.next()) |entry| {
            entry.value_ptr.*.deinit();
        }
        f64_metadata_hash_map.deinit();
    }

    var f64_usize_hash_map = shared.HashMapf64(usize).init(allocator);
    defer f64_usize_hash_map.deinit();

    var rnd = std.Random.DefaultPrng.init(@as(u64, @bitCast(std.time.milliTimestamp())));

    for (0..200) |_| {
        const rand_number = @floor((rnd.random().float(f64) - 0.5) * 100) / 10;

        const count_map_result = try f64_usize_hash_map.getOrPut(rand_number);
        if (!count_map_result.found_existing) {
            count_map_result.value_ptr.* = 0;
        }
        count_map_result.value_ptr.* += 1;

        const metadata_map_result = try f64_metadata_hash_map.getOrPut(rand_number);
        if (!metadata_map_result.found_existing) {
            metadata_map_result.value_ptr.* = ArrayList(shared.SegmentMetadata).init(allocator);
        }
        try metadata_map_result.value_ptr.*.append(shared.SegmentMetadata{
            .start_time = count_map_result.value_ptr.*,
            .intercept = rand_number,
            .lower_bound_slope = rand_number,
            .upper_bound_slope = rand_number,
        });
    }

    var iterator_map = f64_metadata_hash_map.iterator();
    while (iterator_map.next()) |entry| {
        const expected_array_size: usize = f64_usize_hash_map.get(entry.key_ptr.*).?;
        try testing.expectEqual(expected_array_size, entry.value_ptr.*.items.len);

        for (entry.value_ptr.*.items, 1..) |item, i| {
            try testing.expectEqual(i, item.start_time);
            try testing.expectEqual(entry.key_ptr.*, item.lower_bound_slope);
        }
    }
}

test "sim-piece can compress and decompress bounded values with any error bound" {
    const allocator = testing.allocator;
    const data_distributions = &[_]tester.DataDistribution{
        .LinearFunctions,
        .BoundedRandomValues,
        .SinusoidalFunction,
    };
    try tester.testErrorBoundedCompressionMethod(
        allocator,
        Method.SimPiece,
        data_distributions,
    );
}

test "sim-piece can compress, decompress and merge many segments with non-zero error bound" {
    const allocator = testing.allocator;

    const error_bound = tester.generateBoundedRandomValue(f32, 0.5, 3, undefined);

    var uncompressed_values = ArrayList(f64).init(allocator);
    defer uncompressed_values.deinit();

    for (0..20) |_| {
        // Generate floating points numbers between 0 and 10. This will generate many merged
        // segments when applying Sim-Piece.
        try tester.generateBoundedRandomValues(&uncompressed_values, 0, 10, undefined);
    }

    try tester.testCompressAndDecompress(
        allocator,
        uncompressed_values.items,
        Method.SimPiece,
        error_bound,
        tersets.isWithinErrorBound,
    );
}

test "sim-piece cannot compress nan values" {
    const allocator = testing.allocator;

    const uncompressed_values = &[4]f64{ 19.0, 48.0, math.nan(f64), 3.0 };

    var compressed_values = ArrayList(u8).init(allocator);
    defer compressed_values.deinit();

    compressSimPiece(
        uncompressed_values,
        &compressed_values,
        allocator,
        0.1,
    ) catch |err| {
        try testing.expectEqual(Error.UnsupportedInput, err);
        return;
    };

    try testing.expectFmt(
        "",
        "The Sim-Piece algorithm cannot compress nan values",
        .{},
    );
}

test "sim-piece cannot compress inf values" {
    const allocator = testing.allocator;

    const uncompressed_values = &[4]f64{ 19.0, 48.0, math.inf(f64), 3.0 };

    var compressed_values = ArrayList(u8).init(allocator);
    defer compressed_values.deinit();

    compressSimPiece(
        uncompressed_values,
        &compressed_values,
        allocator,
        0.1,
    ) catch |err| {
        try testing.expectEqual(Error.UnsupportedInput, err);
        return;
    };

    try testing.expectFmt(
        "",
        "The Sim-Piece algorithm cannot compress inf values",
        .{},
    );
}

test "sim-piece cannot compress f64 with reduced precision" {
    const allocator = testing.allocator;

    const uncompressed_values = &[4]f64{ 19.0, 48.0, 1e17, 3.0 };

    var compressed_values = ArrayList(u8).init(allocator);
    defer compressed_values.deinit();

    compressSimPiece(
        uncompressed_values,
        &compressed_values,
        allocator,
        0.1,
    ) catch |err| {
        try testing.expectEqual(Error.UnsupportedInput, err);
        return;
    };

    try testing.expectFmt(
        "",
        "The Sim-Piece algorithm cannot compress reduced precision floating point values",
        .{},
    );
}<|MERGE_RESOLUTION|>--- conflicted
+++ resolved
@@ -173,17 +173,10 @@
     var upper_bound_slope: f64 = math.floatMax(f64);
     var lower_bound_slope: f64 = -math.floatMax(f64);
 
-<<<<<<< HEAD
-    // Check if the first point is NaN, infinite or a reduced precision floating point.
-    // If so, return an error.
-    if (!math.isFinite(uncompressed_values[0]) or
-        uncompressed_values[0] > 1e15) return Error.UnsupportedInput;
-=======
     // Check if the first point is NaN, infinite or a reduced precision f64.
     // If so, return an error.
     if (!math.isFinite(uncompressed_values[0]) or @abs(uncompressed_values[0]) > 1e15)
         return Error.UnsupportedInput;
->>>>>>> ce29ae97
 
     // Initialize the `start_point` with the first uncompressed value.
     var start_point: DiscretePoint = .{ .time = 0, .value = uncompressed_values[0] };
@@ -195,19 +188,11 @@
 
     // The first point is already part of `current_segment`, the next point is at index one.
     for (1..uncompressed_values.len) |current_timestamp| {
-
-<<<<<<< HEAD
-        // Check if the current point is NaN, infinite or a reduced precision floating point.
-        // If so, return an error.
-        if (!math.isFinite(uncompressed_values[current_timestamp]) or
-            uncompressed_values[current_timestamp] > 1e15) return Error.UnsupportedInput;
-=======
         // Check if the current point is NaN, infinite or a reduced precision f64.
         // If so, return an error.
         if (!math.isFinite(uncompressed_values[current_timestamp]) or
             @abs(uncompressed_values[current_timestamp]) > 1e15)
             return Error.UnsupportedInput;
->>>>>>> ce29ae97
 
         const end_point: DiscretePoint = .{
             .time = current_timestamp,
