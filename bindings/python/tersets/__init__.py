--- conflicted
+++ resolved
@@ -86,14 +86,9 @@
     PiecewiseLinearHistogram = 7
     ABCLinearApproximation = 8
     VisvalingamWhyatt = 9
-<<<<<<< HEAD
     SlidingWindow = 10
     BottomUp = 11
-=======
-    BottomUp = 10
-    SlidingWindow = 11
     MixPiece = 12
->>>>>>> ce29ae97
 
 # Public Functions.
 def compress(values: List[float], method: Method, error_bound: float) -> bytes:
