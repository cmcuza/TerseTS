--- conflicted
+++ resolved
@@ -88,11 +88,8 @@
     VisvalingamWhyatt = 9
     BottomUp = 10
     SlidingWindow = 11
-<<<<<<< HEAD
-    BucketQuantization = 12
-=======
     MixPiece = 12
->>>>>>> ce29ae97
+    BucketQuantization = 13
 
 # Public Functions.
 def compress(values: List[float], method: Method, error_bound: float) -> bytes:
