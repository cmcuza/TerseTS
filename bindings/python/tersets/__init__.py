"""Python bindings for the TerseTS library."""

# Copyright 2024 TerseTS Contributors
#
# Licensed under the Apache License, Version 2.0 (the "License");
# you may not use this file except in compliance with the License.
# You may obtain a copy of the License at
#
#     http://www.apache.org/licenses/LICENSE-2.0
#
# Unless required by applicable law or agreed to in writing, software
# distributed under the License is distributed on an "AS IS" BASIS,
# WITHOUT WARRANTIES OR CONDITIONS OF ANY KIND, either express or implied.
# See the License for the specific language governing permissions and
# limitations under the License.

import sys
import pathlib
import sysconfig
from typing import List
from enum import Enum, unique
from ctypes import cdll, Structure, c_byte, c_float, c_double, c_size_t, POINTER, byref


# Private Functions.
def __load_library():
    """Locates the correct library for this system and loads it."""

    if sys.platform == "win32":
        # SHLIB_SUFFIX is not set and .pyd is used by build.
        library_name = "tersets.pyd"
    else:
        library_name = "tersets" + sysconfig.get_config_var("SHLIB_SUFFIX")

    # Attempt to load the library installed as part of the Python package.
    library_folder = pathlib.Path(__file__).parent.parent.resolve()
    library_path = library_folder / library_name
    if library_path.exists():
        return cdll.LoadLibrary(str(library_path))

    # Attempt to load the library compiled in the development repository.
    repository_root = pathlib.Path(__file__).parent.parent.parent.parent.resolve()
    library_folder = repository_root / "zig-out" / "lib"

    if sys.platform == "win32":
        # SHLIB_SUFFIX is not set and .dll is used by Zig.
        library_name = "tersets.dll"
        library_folder = repository_root / "zig-out" / "bin"
    elif sys.platform == "darwin":
        # SHLIB_SUFFIX is set to .so but macOS uses .dylib.
        library_name = "tersets.dylib"

    library_path = next(library_folder.glob("*" + library_name))
    if library_path.exists():
        return cdll.LoadLibrary(str(library_path))


# A global variable is used for the library so it is only initialized once and
# can be easily used by the public functions without users having to pass it.
__library = __load_library()


# Private Types.
class __UncompressedValues(Structure):
    _fields_ = [("data", POINTER(c_double)), ("len", c_size_t)]


class __CompressedValues(Structure):
    _fields_ = [("data", POINTER(c_byte)), ("len", c_size_t)]


class __Configuration(Structure):
    _fields_ = [("method", c_byte), ("error_bound", c_float)]


# Mirror TerseTS Method Enum.
@unique
class Method(Enum):
    PoorMansCompressionMidrange = 0
    PoorMansCompressionMean = 1
    SwingFilter = 2
    SwingFilterDisconnected = 3
    SlideFilter = 4
    SimPiece = 5
    PiecewiseConstantHistogram = 6
    PiecewiseLinearHistogram = 7
<<<<<<< HEAD
    ABCLinearApproximation = 8
    VisvalingamWhyatt = 9
    SlidingWindow = 10
=======
    VisvalingamWhyatt = 8
    BottomUp = 9
>>>>>>> 2bbaaf46

# Public Functions.
def compress(values: List[float], method: Method, error_bound: float) -> bytes:
    """Compresses values."""

    uncompressed_values = __UncompressedValues()
    uncompressed_values.data = (c_double * len(values))(*values)
    uncompressed_values.len = len(values)

    compressed_values = __CompressedValues()

    if type(method) != Method:
        # Method does not exists, raise error, and show available options.
        available_methods = ", ".join([member.name for member in Method])
        raise TypeError(
            f"'{method}' is not a valid TerseTS Method. Available method names are: {available_methods}"
        )

    configuration = __Configuration(method.value, error_bound)

    error = __library.compress(
        uncompressed_values, byref(compressed_values), configuration
    )

    if error == 1:
        raise ValueError("Unknown error.")

    return compressed_values.data[: compressed_values.len]


def decompress(values: bytes) -> List[float]:
    """Decompresses values."""

    compressed_values = __CompressedValues()
    compressed_values.data = (c_byte * len(values))(*values)
    compressed_values.len = len(values)

    decompressed_values = __UncompressedValues()

    error = __library.decompress(compressed_values, byref(decompressed_values))

    if error == 1:
        raise ValueError("Unknown decompression method.")

    return decompressed_values.data[: decompressed_values.len]<|MERGE_RESOLUTION|>--- conflicted
+++ resolved
@@ -84,14 +84,10 @@
     SimPiece = 5
     PiecewiseConstantHistogram = 6
     PiecewiseLinearHistogram = 7
-<<<<<<< HEAD
     ABCLinearApproximation = 8
     VisvalingamWhyatt = 9
-    SlidingWindow = 10
-=======
-    VisvalingamWhyatt = 8
-    BottomUp = 9
->>>>>>> 2bbaaf46
+    BottomUp = 10
+    SlidingWindow = 11
 
 # Public Functions.
 def compress(values: List[float], method: Method, error_bound: float) -> bytes:
