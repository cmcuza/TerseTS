--- conflicted
+++ resolved
@@ -36,11 +36,7 @@
     - uses: mlugg/setup-zig@v2
       with:
         version: 0.14.0  # Use a stable Zig version
-<<<<<<< HEAD
-    - name: Clear Zig Cache
-=======
     - name: Clear Zig Cache 
->>>>>>> a2476c3e
       run: Remove-Item -Recurse -Force "$env:LOCALAPPDATA\zig" -ErrorAction SilentlyContinue
       shell: pwsh
     - name: Zig Build Debug
